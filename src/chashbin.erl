--- conflicted
+++ resolved
@@ -22,7 +22,6 @@
 %%
 %% -------------------------------------------------------------------
 -module(chashbin).
-
 
 -export([create/1, to_chash/1, to_list/1,
          to_list_filter/2, responsible_index/2,
@@ -290,35 +289,17 @@
 %% Internal functions
 %% ===================================================================
 
-<<<<<<< HEAD
 %% Convert list of {Owner, Index} pairs into `chashbin' binary representation
 -spec owner_bin([chash:node_entry()],
                 [{node(), pos_integer()}], binary()) -> owners_bin().
-=======
-%% @private
-%% @doc Convert list of {Index, Owner} pairs into `chashbin' binary representation
--spec create_bin([{index(), node()}],
-                 [{node(), pos_integer()}], binary()) -> owners_bin().
->>>>>>> 9aa99af4
 
 owner_bin([], _, Bin) -> Bin;
 owner_bin([{Idx, Owner} | Owners], Nodes, Bin) ->
     BitSize = hash:out_size(),
     {Owner, Id} = lists:keyfind(Owner, 1, Nodes),
-<<<<<<< HEAD
     Bin2 = <<Bin/binary,
              (hash:as_integer(Idx)):BitSize/integer, Id:16/integer>>,
     owner_bin(Owners, Nodes, Bin2).
-
-%% Return iterator pointing to the given index
-exact_iterator(Idx, CHBin) when is_binary(Idx) ->
-    exact_iterator(hash:as_integer(Idx), CHBin);
-exact_iterator(Idx, CHBin) ->
-    Pos = responsible_position(Idx, CHBin),
-    #iterator{pos = Pos, start = Pos, chbin = CHBin}.
-=======
-    Bin2 = <<Bin/binary, Idx:160/integer, Id:16/integer>>,
-    create_bin(Owners, Nodes, Bin2).
 
 %% @private
 %% @doc Convert ring index into ring position
@@ -328,5 +309,4 @@
 index_position(<<Idx:160/integer>>, CHBin) ->
     index_position(Idx, CHBin);
 index_position(Idx, #chashbin{size = Size}) ->
-    Inc = chash:ring_increment(Size), Idx div Inc rem Size.
->>>>>>> 9aa99af4
+    Inc = chash:ring_increment(Size), Idx div Inc rem Size.