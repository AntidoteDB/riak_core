--- conflicted
+++ resolved
@@ -83,11 +83,7 @@
 -spec claim(Ring :: ring(), Mode1 :: any(),
             Mode2 :: any()) -> ring().
 
-<<<<<<< HEAD
 claim(Ring, _Mode1, _Mode2) ->
-=======
-claim(Ring, _, _) ->
->>>>>>> 9aa99af4
     Members = riak_core_ring:claiming_members(Ring),
     lists:foldl(fun (Node, Ring0) ->
                         claim_until_balanced(Ring0, Node, want, choose)
