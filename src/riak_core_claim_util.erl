%% -------------------------------------------------------------------
%%
%% riak_core: Core Riak Application
%%
%% Copyright (c) 2007-2010 Basho Technologies, Inc.  All Rights Reserved.
%%
%% This file is provided to you under the Apache License,
%% Version 2.0 (the "License"); you may not use this file
%% except in compliance with the License.  You may obtain
%% a copy of the License at
%%
%%   http://www.apache.org/licenses/LICENSE-2.0
%%
%% Unless required by applicable law or agreed to in writing,
%% software distributed under the License is distributed on an
%% "AS IS" BASIS, WITHOUT WARRANTIES OR CONDITIONS OF ANY
%% KIND, either express or implied.  See the License for the
%% specific language governing permissions and limitations
%% under the License.
%%
%% -------------------------------------------------------------------

%% Claim utilities

-module(riak_core_claim_util).

-export([ring_stats/2,
<<<<<<< HEAD
	 violation_stats/2,
	 balance_stats/1,
	 diversity_stats/2]).

-export([node_load/3,
	 print_analysis/1,
	 print_analysis/2,
	 sort_by_down_fbmax/1]).

-export([adjacency_matrix/1,
	 summarize_am/1,
	 adjacency_matrix_from_al/1,
	 adjacency_list/1,
	 fixup_dam/2,
	 score_am/2,
	 count/2,
	 rms/1]).

-export([make_ring/1,
	 gen_complete_diverse/1,
	 gen_complete_len/1,
	 construct/3]).

-export([num_perms/2,
	 num_combs/2,
	 fac/1,
	 perm_gen/1,
	 down_combos/2,
	 rotations/1,
	 substitutions/2]).
=======
         violation_stats/2,
         balance_stats/1,
         diversity_stats/2]).

-export([node_load/3,
         print_analysis/1,
         print_analysis/2,
         sort_by_down_fbmax/1]).

-export([adjacency_matrix/1,
         summarize_am/1,
         adjacency_matrix_from_al/1,
         adjacency_list/1,
         fixup_dam/2,
         score_am/2,
         count/2,
         rms/1]).

-export([make_ring/1,
         gen_complete_diverse/1,
         gen_complete_len/1,
         construct/3]).

-export([num_perms/2,
         num_combs/2,
         fac/1,
         perm_gen/1,
         down_combos/2,
         rotations/1,
         substitutions/2]).
>>>>>>> 5e6e8312

-record(load,
	{node,    % Node name
	 num_pri, % Number of primaries
	 num_fb,  % Number of fallbacks
	 norm_fb}). % Normalised fallbacks - ratio of how many there are

-record(failure,
<<<<<<< HEAD
	{down = [], % List of downed nodes
	 load = [], % List of #load{} records per up node
	 fbmin,
	 fbmean,
	 fbstddev,
	 fb10,
	 fb90,
	 fbmax}).
=======
        {down = [], % List of downed nodes
         load = [], % List of #load{} records per up node
         fbmin,
         fbmean,
         fbstddev,
         fb10,
         fb90,
         fbmax}).
>>>>>>> 5e6e8312

%% -------------------------------------------------------------------
%% Ring statistics
%% -------------------------------------------------------------------

ring_stats(R, TN) ->
    violation_stats(R, TN) ++
<<<<<<< HEAD
	balance_stats(R) ++ diversity_stats(R, TN).
=======
        balance_stats(R) ++ diversity_stats(R, TN).
>>>>>>> 5e6e8312

%% TargetN violations
violation_stats(R, TN) ->
    [{violations,
      length(riak_core_ring_util:check_ring(R, TN))}].

balance_stats(R) ->
    Q = riak_core_ring:num_partitions(R),
    M = length(riak_core_ring:claiming_members(R)),
    AllOwners = riak_core_ring:all_owners(R),
    Counts = lists:foldl(fun ({_, N}, A) ->
<<<<<<< HEAD
				 orddict:update_counter(N, 1, A)
			 end,
			 [],
			 AllOwners),
    Avg = Q / M,
    Balance = lists:sum([begin
			     Delta = trunc(Avg - Count), Delta * Delta
			 end
			 || {_, Count} <- Counts]),
=======
                                 orddict:update_counter(N, 1, A)
                         end,
                         [],
                         AllOwners),
    Avg = Q / M,
    Balance = lists:sum([begin
                             Delta = trunc(Avg - Count), Delta * Delta
                         end
                         || {_, Count} <- Counts]),
>>>>>>> 5e6e8312
    [{balance, Balance}, {ownership, Counts}].

diversity_stats(R, TN) ->
    {_, Owners} = lists:unzip(riak_core_ring:all_owners(R)),
    AM = adjacency_matrix(Owners),
    try [{diversity, riak_core_claim_util:score_am(AM, TN)}]
    catch
<<<<<<< HEAD
	_:empty_list -> [{diversity, undefined}]
=======
        _:empty_list -> [{diversity, undefined}]
>>>>>>> 5e6e8312
    end.

%% -------------------------------------------------------------------
%% Failure analysis
%% -------------------------------------------------------------------

%% For a given ring, with a list of downed nodes, compute
%% all preference lists then count up the number that
%% each node participates in.
%%
%% [{node(), Primaries, Fallbacks, PortionOfKeySpace}]
%%
node_load(R, NVal, DownNodes) ->
    VL = vnode_load(R, NVal, DownNodes),
    TotFBs = lists:sum([NumFBs || {_N, _, NumFBs} <- VL]),
    [#load{node = N, num_pri = NumPris, num_fb = NumFBs,
	   norm_fb = norm_fb(NumFBs, TotFBs)}
     || {N, NumPris, NumFBs} <- VL].

vnode_load(R, NVal, DownNodes) ->
    UpNodes = riak_core_ring:all_members(R) -- DownNodes,
    Keys = [<<(I + 1):160/integer>>
	    || {I, _Owner} <- riak_core_ring:all_owners(R)],
    %% NValParts = Nval * riak_core_ring:num_partitions(R),
    AllPLs = [riak_core_apl:get_apl_ann(Key,
<<<<<<< HEAD
					NVal,
					R,
					UpNodes)
	      || Key <- Keys],
    FlatPLs = lists:flatten(AllPLs),
    [begin
	 Pris = lists:usort([Idx
			     || {{Idx, PN}, primary} <- FlatPLs, PN == N]),
	 FBs = lists:usort([Idx
			    || {{Idx, FN}, fallback} <- FlatPLs, FN == N])
		   -- Pris,
	 {N, length(Pris), length(FBs)}
=======
                                        NVal,
                                        R,
                                        UpNodes)
              || Key <- Keys],
    FlatPLs = lists:flatten(AllPLs),
    [begin
         Pris = lists:usort([Idx
                             || {{Idx, PN}, primary} <- FlatPLs, PN == N]),
         FBs = lists:usort([Idx
                            || {{Idx, FN}, fallback} <- FlatPLs, FN == N])
                   -- Pris,
         {N, length(Pris), length(FBs)}
>>>>>>> 5e6e8312
     end
     || N <- UpNodes].

%% @private Normalize fallbacks
norm_fb(_, 0) -> 0;
norm_fb(Num, Tot) -> Num / Tot.

%%
%% Print the load analysis for each of the combinations of down nodes analyzed
%%  Min/Mean/SD/10th/90th/Max - statistics of fallback vnodes started on any node
%%       given the DownNodes
%%  DownNodes - list of nodes that were down for the calculation
%%  Worst - list of {node,fallbacks} showing up to the 3 worst affected nodes
%%          as a result of DownNodes.
%%
print_analysis(LoadAnalysis) ->
    print_analysis(standard_io, LoadAnalysis).

print_analysis(IoDev, LoadAnalysis) ->
    io:format(IoDev,
	      " Min  Mean/  SD  10th  90th   Max  DownNodes/"
	      "Worst\n",
	      []),
    print_analysis1(IoDev, LoadAnalysis).

%% @private
print_analysis1(_IoDev, []) -> ok;
print_analysis1(IoDev,
		[#failure{down = Down, load = Load, fbmin = FBMin,
			  fbmean = FBMean, fbstddev = FBStdDev, fb10 = FB10,
			  fb90 = FB90, fbmax = FBMax}
		 | Rest]) ->
    %% Find the 3 worst FBmax
    Worst = [{N, NumFB}
<<<<<<< HEAD
	     || #load{node = N, num_fb = NumFB}
		    <- lists:sublist(lists:reverse(lists:keysort(#load.num_fb,
								 Load)),
				     3)],
    io:format(IoDev,
	      "~4b  ~4b/~4b  ~4b  ~4b  ~4b  ~w/~w\n",
	      [FBMin,
	       toint(FBMean),
	       toint(FBStdDev),
	       toint(FB10),
	       toint(FB90),
	       FBMax,
	       Down,
	       Worst]),
=======
             || #load{node = N, num_fb = NumFB}
                    <- lists:sublist(lists:reverse(lists:keysort(#load.num_fb,
                                                                 Load)),
                                     3)],
    io:format(IoDev,
              "~4b  ~4b/~4b  ~4b  ~4b  ~4b  ~w/~w\n",
              [FBMin,
               toint(FBMean),
               toint(FBStdDev),
               toint(FB10),
               toint(FB90),
               FBMax,
               Down,
               Worst]),
>>>>>>> 5e6e8312
    print_analysis1(IoDev, Rest).

%% @private round to nearest int
toint(F) when is_number(F) -> round(F + 0.5);
toint(X) -> X.

%% Order failures by number of nodes down ascending, then fbmax, then down list
sort_by_down_fbmax(Failures) ->
    Cmp = fun (#failure{down = DownA, fbmax = FBMaxA},
<<<<<<< HEAD
	       #failure{down = DownB, fbmax = FBMaxB}) ->
		  %% length(DownA) =< length(DownB) andalso
		  %%     FBMaxA >= FBMaxB andalso
		  %%     DownA =< DownB
		  case {length(DownA), length(DownB)} of
		      {DownALen, DownBLen} when DownALen < DownBLen -> true;
		      {DownALen, DownBLen} when DownALen > DownBLen -> false;
		      _ ->
			  if FBMaxA > FBMaxB -> true;
			     FBMaxA < FBMaxB -> false;
			     true -> DownA >= DownB
			  end
		  end
	  end,
=======
               #failure{down = DownB, fbmax = FBMaxB}) ->
                  %% length(DownA) =< length(DownB) andalso
                  %%     FBMaxA >= FBMaxB andalso
                  %%     DownA =< DownB
                  case {length(DownA), length(DownB)} of
                      {DownALen, DownBLen} when DownALen < DownBLen -> true;
                      {DownALen, DownBLen} when DownALen > DownBLen -> false;
                      _ ->
                          if FBMaxA > FBMaxB -> true;
                             FBMaxA < FBMaxB -> false;
                             true -> DownA >= DownB
                          end
                  end
          end,
>>>>>>> 5e6e8312
    lists:sort(Cmp, Failures).

%% -------------------------------------------------------------------
%% Adjacency calculations
%% -------------------------------------------------------------------

%% Adjacency measures are useful for preflist diversity. Three different
%% forms of measurement are used.
%%
%% An adjacency list is a list of node pairs and the distance between them
%% by pointwise measuring the distance to each of the other nodes
%% taking into account wraparounds (forward distance only).
%%
%% The ownership list a,b,c,b,a,c,b,c would compute the following adjacency
%% list
%%
%% AL = lists:sort(adjacency_list([a,b,c,b,a,c,b])).
%% [{{a,b},0}, <-- entry for first a
%%  {{a,b},1}, <-- entry for second a
%%  {{a,c},0},
%%  {{a,c},1},
%%  {{b,a},0}, <-- entry for second b
%%  {{b,a},0}, <-- entry for last b
%%  {{b,a},2}, <-- entry for first b (skipping over the second b)
%%  {{b,c},0},
%%  {{b,c},1},
%%  {{b,c},2},
%%  {{c,a},1},
%%  {{c,a},1},
%%  {{c,b},0},
%%  {{c,b},0}]
%%
%% The adjacency matrix rolls up each of the distances int a list for
%% each node pair
%%
%% lists:sort(adjacency_matrix_from_al(AL)).
%% [{{a,b},[0,1]},
%%  {{a,c},[0,1]},
%%  {{b,a},[0,0,2]},
%%  {{b,c},[0,1,2]},
%%  {{c,a},[1,1]},
%%  {{c,b},[0,0]}]
%%
%% Preflists with good diversity have equal counts of each distance
%% between nodes, so the scoring measure for adjacency is the RMS
%% of each distance, for each distance less than target N
%%
%% riak_core_claim_util:score_am(AM, 3).
%% 2.1818181818181817
%%
%% Lower scores are better.
%%

%% Create a pair of node names and a list of distances. The resulting matrix
%% is not guaranteed to be ordered by anything.
adjacency_matrix(Owners) ->
    M = lists:usort(Owners),
    Tid = ets:new(am, [private, duplicate_bag]),
    try adjacency_matrix_populate(Tid,
<<<<<<< HEAD
				  M,
				  Owners,
				  Owners ++ Owners),
	adjacency_matrix_result(Tid, ets:first(Tid), [])
    after
	ets:delete(Tid)
=======
                                  M,
                                  Owners,
                                  Owners ++ Owners),
        adjacency_matrix_result(Tid, ets:first(Tid), [])
    after
        ets:delete(Tid)
>>>>>>> 5e6e8312
    end.

%% @private extract the adjacency matrix from the duplicate bag
adjacency_matrix_result(_Tid, '$end_of_table', Acc) ->
    Acc;
adjacency_matrix_result(Tid, NodePair, Acc) ->
    ALs = ets:lookup(Tid, NodePair),
    Ds = [D || {_, D} <- ALs],
    adjacency_matrix_result(Tid,
<<<<<<< HEAD
			    ets:next(Tid, NodePair),
			    [{NodePair, Ds} | Acc]).
=======
                            ets:next(Tid, NodePair),
                            [{NodePair, Ds} | Acc]).
>>>>>>> 5e6e8312

adjacency_matrix_populate(_Tid, _M, [], _OwnersCycle) ->
    ok;
adjacency_matrix_populate(Tid, M, [Node | Owners],
<<<<<<< HEAD
			  [Node | OwnersCycle]) ->
    adjacency_matrix_add_dist(Tid,
			      Node,
			      M -- [Node],
			      OwnersCycle,
			      0),
=======
                          [Node | OwnersCycle]) ->
    adjacency_matrix_add_dist(Tid,
                              Node,
                              M -- [Node],
                              OwnersCycle,
                              0),
>>>>>>> 5e6e8312
    adjacency_matrix_populate(Tid, M, Owners, OwnersCycle).

%% @private Compute the distance from node to the next of M nodes
adjacency_matrix_add_dist(_Tid, _Node, _M, [], _) -> ok;
adjacency_matrix_add_dist(_Tid, _Node, [], _OwnersCycle,
			  _) ->
    ok;
adjacency_matrix_add_dist(Tid, Node, M,
			  [OtherNode | OwnersCycle], Distance) ->
    case lists:member(OtherNode, M) of
<<<<<<< HEAD
	true -> % haven't seen this node yet, add distance
	    ets:insert(Tid, {{Node, OtherNode}, Distance}),
	    adjacency_matrix_add_dist(Tid,
				      Node,
				      M -- [OtherNode],
				      OwnersCycle,
				      Distance + 1);
	_ -> % already passed OtherNode
	    adjacency_matrix_add_dist(Tid,
				      Node,
				      M,
				      OwnersCycle,
				      Distance + 1)
=======
        true -> % haven't seen this node yet, add distance
            ets:insert(Tid, {{Node, OtherNode}, Distance}),
            adjacency_matrix_add_dist(Tid,
                                      Node,
                                      M -- [OtherNode],
                                      OwnersCycle,
                                      Distance + 1);
        _ -> % already passed OtherNode
            adjacency_matrix_add_dist(Tid,
                                      Node,
                                      M,
                                      OwnersCycle,
                                      Distance + 1)
>>>>>>> 5e6e8312
    end.

%% Make adjacency summary by working out counts of each distance
%% (zero-padding to make it print nicely)
summarize_am(AM) ->
    [{NPair, count_distances(Ds)} || {NPair, Ds} <- AM].

%% Take a list of distances: [4, 3, 0, 1, 1, 3, 3] and
%% create a list counting distance by position [1, 2, 0, 3, 1]
count_distances([]) -> [];
count_distances(Ds) ->
    MaxD = lists:max(Ds),
    PosCounts = lists:foldl(fun (D, Acc) ->
				    orddict:update_counter(D, 1, Acc)
			    end,
			    orddict:from_list([{D, 0}
					       || D <- lists:seq(0, MaxD)]),
			    Ds),
    %% PosCounts orddict must be initialized to make sure no distances
    %% are missing in the list comprehension
    [Count || {_Pos, Count} <- PosCounts].

%% Compute adjacency matrix from an adjacency list
adjacency_matrix_from_al(AL) ->
    %% Make a count by distance of N1,N2
    dict:to_list(lists:foldl(fun ({NPair, D}, Acc) ->
<<<<<<< HEAD
				     dict:append_list(NPair, [D], Acc)
			     end,
			     dict:new(),
			     AL)).
=======
                                     dict:append_list(NPair, [D], Acc)
                             end,
                             dict:new(),
                             AL)).
>>>>>>> 5e6e8312

%% Create a pair of node names and a list of distances
adjacency_list(Owners) ->
    M = lists:usort(Owners),
    adjacency_list(M, Owners, Owners ++ Owners, []).

adjacency_list(_M, [], _OwnersCycle, Acc) -> Acc;
adjacency_list(M, [Node | Owners], [Node | OwnersCycle],
<<<<<<< HEAD
	       Acc) ->
    adjacency_list(M,
		   Owners,
		   OwnersCycle,
		   distances(Node, M -- [Node], OwnersCycle, 0, Acc)).
=======
               Acc) ->
    adjacency_list(M,
                   Owners,
                   OwnersCycle,
                   distances(Node, M -- [Node], OwnersCycle, 0, Acc)).
>>>>>>> 5e6e8312

%% Compute the distance from node to the next of M nodes
distances(_Node, _M, [], _, Distances) -> Distances;
distances(_Node, [], _OwnersCycle, _, Distances) ->
    Distances;
distances(Node, M, [OtherNode | OwnersCycle], Distance,
	  Distances) ->
    case lists:member(OtherNode, M) of
<<<<<<< HEAD
	true -> % haven't seen this node yet, add distance
	    distances(Node,
		      M -- [OtherNode],
		      OwnersCycle,
		      Distance + 1,
		      [{{Node, OtherNode}, Distance} | Distances]);
	_ -> % already passed OtherNode
	    distances(Node, M, OwnersCycle, Distance + 1, Distances)
=======
        true -> % haven't seen this node yet, add distance
            distances(Node,
                      M -- [OtherNode],
                      OwnersCycle,
                      Distance + 1,
                      [{{Node, OtherNode}, Distance} | Distances]);
        _ -> % already passed OtherNode
            distances(Node, M, OwnersCycle, Distance + 1, Distances)
>>>>>>> 5e6e8312
    end.

%% For each pair, get the count of distances < NVal
score_am([], _NVal) -> undefined;
score_am(AM, NVal) ->
    Cs = lists:flatten([begin
<<<<<<< HEAD
			    [C || {D, C} <- count(Ds, NVal), D < NVal]
			end
			|| {_Pair, Ds} <- AM]),
=======
                            [C || {D, C} <- count(Ds, NVal), D < NVal]
                        end
                        || {_Pair, Ds} <- AM]),
>>>>>>> 5e6e8312
    rms(Cs).

count(L, NVal) ->
    Acc0 = orddict:from_list([{D, 0}
			      || D <- lists:seq(0, NVal - 1)]),
    lists:foldl(fun (E, A) ->
<<<<<<< HEAD
			orddict:update_counter(E, 1, A)
		end,
		Acc0,
		L).
=======
                        orddict:update_counter(E, 1, A)
                end,
                Acc0,
                L).
>>>>>>> 5e6e8312

rms([]) -> throw(empty_list);
rms(L) ->
    Mean = lists:sum(L) / length(L),
    lists:sum([(Mean - E) * (Mean - E) || E <- L]).

%% -------------------------------------------------------------------
%% Ring construction
%% -------------------------------------------------------------------

%% Make a ring of size length(Nodes) ordering the nodes as given
make_ring(Nodes) ->
    R0 = riak_core_ring:fresh(length(Nodes), hd(Nodes)),
    Idxs = [I || {I, _} <- riak_core_ring:all_owners(R0)],
    NewOwners = lists:zip(Idxs, Nodes),
    R1 = lists:foldl(fun (N, R) ->
<<<<<<< HEAD
			     riak_core_ring:add_member(hd(Nodes), R, N)
		     end,
		     R0,
		     Nodes),
    lists:foldl(fun ({I, N}, R) ->
			riak_core_ring:transfer_node(I, N, R)
		end,
		R1,
		NewOwners).
=======
                             riak_core_ring:add_member(hd(Nodes), R, N)
                     end,
                     R0,
                     Nodes),
    lists:foldl(fun ({I, N}, R) ->
                        riak_core_ring:transfer_node(I, N, R)
                end,
                R1,
                NewOwners).
>>>>>>> 5e6e8312

%% Generate a completion test function that makes sure all required
%% distances are created
gen_complete_diverse(RequiredDs) ->
    fun (Owners, DAM) ->
<<<<<<< HEAD
	    OwnersLen = length(Owners),
	    NextPow2 = next_pow2(OwnersLen),
	    {met_required(Owners, DAM, RequiredDs) andalso
		 OwnersLen == NextPow2,
	     NextPow2}
=======
            OwnersLen = length(Owners),
            NextPow2 = next_pow2(OwnersLen),
            {met_required(Owners, DAM, RequiredDs) andalso
                 OwnersLen == NextPow2,
             NextPow2}
>>>>>>> 5e6e8312
    end.

%% Generate until a fixed length has been hit
gen_complete_len(Len) ->
    fun (Owners, _AM) -> {length(Owners) == Len, Len} end.

%% M = list of node names
%% NVal = target nval
construct(Complete, M, NVal) ->
    DAM1 = empty_adjacency_matrix(M),
    construct(Complete, M, [lists:last(M)], DAM1, NVal).

%% Make an empty adjacency matrix for all pairs of members
empty_adjacency_matrix(M) ->
    lists:foldl(fun (Pair, AM0) ->
<<<<<<< HEAD
			dict:append_list(Pair, [], AM0)
		end,
		dict:new(),
		[{F, T} || F <- M, T <- M, F /= T]).
=======
                        dict:append_list(Pair, [], AM0)
                end,
                dict:new(),
                [{F, T} || F <- M, T <- M, F /= T]).
>>>>>>> 5e6e8312

construct(Complete, M, Owners, DAM, NVal) ->
    %% Work out which pairs do not have the requiredDs
    case Complete(Owners, DAM) of
<<<<<<< HEAD
	{true, _DesiredLen} -> {ok, Owners, DAM};
	{false, DesiredLen} ->
	    %% Easy ones - restrict the eligible list to not include the N-1
	    %% previous nodes.  If within NVal-1 of possibly closing the ring
	    %% then restrict in that direction as well.
	    Eligible0 = M -- lists:sublist(Owners, NVal - 1),
	    Eligible = case DesiredLen - length(Owners) of
			   Left when Left >= NVal ->
			       Eligible0; % At least Nval lest, no restriction
			   Left ->
			       Eligible0 --
				   lists:sublist(lists:reverse(Owners),
						 NVal - Left)
		       end,
	    case Eligible of
		[] ->
		    %% No eligible nodes - not enough to meet NVal, use any node
		    logger:debug("construct -- unable to construct without "
				 "violating NVal"),
		    {Owners1, DAM1} = prepend_next_owner(M,
							 M,
							 Owners,
							 DAM,
							 NVal),
		    construct(Complete, M, Owners1, DAM1, NVal);
		_ ->
		    {Owners1, DAM1} = prepend_next_owner(M,
							 Eligible,
							 Owners,
							 DAM,
							 NVal),
		    construct(Complete, M, Owners1, DAM1, NVal)
	    end
=======
        {true, _DesiredLen} -> {ok, Owners, DAM};
        {false, DesiredLen} ->
            %% Easy ones - restrict the eligible list to not include the N-1
            %% previous nodes.  If within NVal-1 of possibly closing the ring
            %% then restrict in that direction as well.
            Eligible0 = M -- lists:sublist(Owners, NVal - 1),
            Eligible = case DesiredLen - length(Owners) of
                           Left when Left >= NVal ->
                               Eligible0; % At least Nval lest, no restriction
                           Left ->
                               Eligible0 --
                                   lists:sublist(lists:reverse(Owners),
                                                 NVal - Left)
                       end,
            case Eligible of
                [] ->
                    %% No eligible nodes - not enough to meet NVal, use any node
                    logger:debug("construct -- unable to construct without "
                                 "violating NVal"),
                    {Owners1, DAM1} = prepend_next_owner(M,
                                                         M,
                                                         Owners,
                                                         DAM,
                                                         NVal),
                    construct(Complete, M, Owners1, DAM1, NVal);
                _ ->
                    {Owners1, DAM1} = prepend_next_owner(M,
                                                         Eligible,
                                                         Owners,
                                                         DAM,
                                                         NVal),
                    construct(Complete, M, Owners1, DAM1, NVal)
            end
>>>>>>> 5e6e8312
    end.

%% Returns true only when we have met all required distances across all
%% possible pairs in the adjacency matrix
met_required(Owners, DAM, RequiredDs) ->
    FixupDAM = fixup_dam(Owners, DAM),
    case [Pair
<<<<<<< HEAD
	  || {Pair, Ds} <- dict:to_list(FixupDAM),
	     RequiredDs -- Ds /= []]
	of
	[] -> true;
	_ -> false
=======
          || {Pair, Ds} <- dict:to_list(FixupDAM),
             RequiredDs -- Ds /= []]
        of
        [] -> true;
        _ -> false
>>>>>>> 5e6e8312
    end.

%% Return next greatest power of 2
next_pow2(X) -> next_pow2(X, 2).

next_pow2(X, R) when X =< R -> R;
next_pow2(X, R) -> next_pow2(X, R * 2).

%% For each eligible, work out which node improves diversity the most
%% Take the AM scores and cap by TargetN and find the node that
%% improves the RMS
prepend_next_owner(M, [Node], Owners, DAM,
		   _TN) -> % only one node, not a lot of decisions to make
    prepend(M, Node, Owners, DAM);
prepend_next_owner(M, Eligible, Owners, DAM, TN) ->
    {_BestScore, Owners2, DAM2} = lists:foldl(fun (Node,
<<<<<<< HEAD
						   {RunningScore,
						    _RunningO,
						    _RunningDAM} =
						       Acc) ->
						      {Owners1, DAM1} =
							  prepend(M,
								  Node,
								  Owners,
								  DAM),
						      case
							  score_am(dict:to_list(DAM1),
								   TN)
							  of
							  BetterScore
							      when BetterScore <
								       RunningScore ->
							      {BetterScore,
							       Owners1,
							       DAM1};
							  _ -> Acc
						      end
					      end,
					      {undefined, undefined, undefined},
					      Eligible),
=======
                                                   {RunningScore,
                                                    _RunningO,
                                                    _RunningDAM} =
                                                       Acc) ->
                                                      {Owners1, DAM1} =
                                                          prepend(M,
                                                                  Node,
                                                                  Owners,
                                                                  DAM),
                                                      case
                                                          score_am(dict:to_list(DAM1),
                                                                   TN)
                                                          of
                                                          BetterScore
                                                              when BetterScore <
                                                                       RunningScore ->
                                                              {BetterScore,
                                                               Owners1,
                                                               DAM1};
                                                          _ -> Acc
                                                      end
                                              end,
                                              {undefined, undefined, undefined},
                                              Eligible),
>>>>>>> 5e6e8312
    {Owners2, DAM2}.

%% Prepend N to the front of Owners, and update AM
prepend(M, N, Owners, DAM) ->
    Ds = distances2(M -- [N], Owners),
    DAM2 = lists:foldl(fun ({T, D}, DAM1) ->
<<<<<<< HEAD
			       dict:append_list({N, T}, [D], DAM1)
		       end,
		       DAM,
		       Ds),
=======
                               dict:append_list({N, T}, [D], DAM1)
                       end,
                       DAM,
                       Ds),
>>>>>>> 5e6e8312
    {[N | Owners], DAM2}.

%% Calculate the distances to each of the M nodes until
%% a distance for each has been found.
distances2(M, Owners) -> distances2(M, Owners, 0, []).

distances2([], _Owners, _D, Acc) -> Acc;
distances2(_M, [], _D, Acc) -> Acc;
distances2(M, [T | Owners], D, Acc) ->
    case lists:member(T, M) of
<<<<<<< HEAD
	true ->
	    distances2(M -- [T], Owners, D + 1, [{T, D} | Acc]);
	false -> distances2(M, Owners, D + 1, Acc)
=======
        true ->
            distances2(M -- [T], Owners, D + 1, [{T, D} | Acc]);
        false -> distances2(M, Owners, D + 1, Acc)
>>>>>>> 5e6e8312
    end.

%% Fix up the dictionary AM adding in entries for the end of the owners list
%% wrapping around to the start.
fixup_dam(Owners, DAM) ->
    fixup_dam(lists:usort(Owners),
<<<<<<< HEAD
	      lists:reverse(Owners),
	      Owners,
	      0,
	      DAM).
=======
              lists:reverse(Owners),
              Owners,
              0,
              DAM).
>>>>>>> 5e6e8312

fixup_dam([], _ToFix, _Owners, _D, DAM) -> DAM;
fixup_dam(_M, [], _Owners, _D, DAM) -> DAM;
fixup_dam(M, [N | ToFix], Owners, D, DAM) ->
    M2 = M -- [N],
    Ds = distances2(M2, Owners, D, []),
    DAM2 = lists:foldl(fun ({T, D0}, DAM1) ->
<<<<<<< HEAD
			       dict:append_list({N, T}, [D0], DAM1)
		       end,
		       DAM,
		       Ds),
=======
                               dict:append_list({N, T}, [D0], DAM1)
                       end,
                       DAM,
                       Ds),
>>>>>>> 5e6e8312
    fixup_dam(M2, ToFix, Owners, D + 1, DAM2).

%% -------------------------------------------------------------------
%% Permutations and combinations
%% -------------------------------------------------------------------

%% Permutations - number of ways to pick N out of K
num_perms(K, N) when K =< N -> fac(N) div fac(N - K).

%% Combinations - number of ways to combine N elements out of K
num_combs(K, N) when K =< N ->
    fac(N) div (K * fac(N - K)).

%% Factorials
fac(0) -> 1;
fac(N) when N > 0 -> N * fac(N - 1).

%% Generate all permutations of list L
perm_gen([E]) -> [[E]];
perm_gen(L) ->
    lists:append([begin
<<<<<<< HEAD
		      [[X | Y] || Y <- perm_gen(lists:delete(X, L))]
		  end
		  || X <- L]).
=======
                      [[X | Y] || Y <- perm_gen(lists:delete(X, L))]
                  end
                  || X <- L]).
>>>>>>> 5e6e8312

%% Pick all combinations of Depth nodes from the MemFbers list
%% 0 = []
%% 1 = [1], [2], [3]
%% 2 = [1,1], [1,2], [1,3], [2, 1], [2, 2], [2, 3], [3, 1], [3, 2], [3, 3]
down_combos(Depth, Members) ->
    down_combos(Depth, Members, []).

down_combos(0, _Members, Down) ->
    lists:usort([lists:usort(D) || D <- Down]);
down_combos(Depth, Members, []) ->
    down_combos(Depth - 1, Members, [[N] || N <- Members]);
down_combos(Depth, Members, Down) ->
    %% Add each of the members to the front of Down and iterate
    Down2 = [[N | D] || N <- Members, D <- Down],
    down_combos(Depth - 1, Members, Down2).

%% Generate all rotated versions of an ownership list
rotations([H | T] = L) ->
    rotations(length(L) - 1, T ++ [H], [L]).

rotations(0, _, Acc) -> lists:reverse(Acc);
rotations(Rem, [H | T] = L, Acc) ->
    rotations(Rem - 1, T ++ [H], [L | Acc]).

%% Generate a list with each possible substitution for a name
substitutions(L, Names) ->
    PNames = perm_gen(Names),
    [substitute(Names, P, L) || P <- PNames].

%% Replace elements in L looking up Name and replacing with element in Mapping
substitute(Names, Mapping, L) ->
    D = dict:from_list(lists:zip(Names, Mapping)),
    [dict:fetch(E, D) || E <- L].

%% -------------------------------------------------------------------
%% Unit Tests
%% -------------------------------------------------------------------

%See test - pqc - riak_core_claim_util_qc<|MERGE_RESOLUTION|>--- conflicted
+++ resolved
@@ -25,38 +25,6 @@
 -module(riak_core_claim_util).
 
 -export([ring_stats/2,
-<<<<<<< HEAD
-	 violation_stats/2,
-	 balance_stats/1,
-	 diversity_stats/2]).
-
--export([node_load/3,
-	 print_analysis/1,
-	 print_analysis/2,
-	 sort_by_down_fbmax/1]).
-
--export([adjacency_matrix/1,
-	 summarize_am/1,
-	 adjacency_matrix_from_al/1,
-	 adjacency_list/1,
-	 fixup_dam/2,
-	 score_am/2,
-	 count/2,
-	 rms/1]).
-
--export([make_ring/1,
-	 gen_complete_diverse/1,
-	 gen_complete_len/1,
-	 construct/3]).
-
--export([num_perms/2,
-	 num_combs/2,
-	 fac/1,
-	 perm_gen/1,
-	 down_combos/2,
-	 rotations/1,
-	 substitutions/2]).
-=======
          violation_stats/2,
          balance_stats/1,
          diversity_stats/2]).
@@ -87,7 +55,6 @@
          down_combos/2,
          rotations/1,
          substitutions/2]).
->>>>>>> 5e6e8312
 
 -record(load,
 	{node,    % Node name
@@ -96,16 +63,6 @@
 	 norm_fb}). % Normalised fallbacks - ratio of how many there are
 
 -record(failure,
-<<<<<<< HEAD
-	{down = [], % List of downed nodes
-	 load = [], % List of #load{} records per up node
-	 fbmin,
-	 fbmean,
-	 fbstddev,
-	 fb10,
-	 fb90,
-	 fbmax}).
-=======
         {down = [], % List of downed nodes
          load = [], % List of #load{} records per up node
          fbmin,
@@ -114,7 +71,6 @@
          fb10,
          fb90,
          fbmax}).
->>>>>>> 5e6e8312
 
 %% -------------------------------------------------------------------
 %% Ring statistics
@@ -122,11 +78,7 @@
 
 ring_stats(R, TN) ->
     violation_stats(R, TN) ++
-<<<<<<< HEAD
-	balance_stats(R) ++ diversity_stats(R, TN).
-=======
         balance_stats(R) ++ diversity_stats(R, TN).
->>>>>>> 5e6e8312
 
 %% TargetN violations
 violation_stats(R, TN) ->
@@ -138,17 +90,6 @@
     M = length(riak_core_ring:claiming_members(R)),
     AllOwners = riak_core_ring:all_owners(R),
     Counts = lists:foldl(fun ({_, N}, A) ->
-<<<<<<< HEAD
-				 orddict:update_counter(N, 1, A)
-			 end,
-			 [],
-			 AllOwners),
-    Avg = Q / M,
-    Balance = lists:sum([begin
-			     Delta = trunc(Avg - Count), Delta * Delta
-			 end
-			 || {_, Count} <- Counts]),
-=======
                                  orddict:update_counter(N, 1, A)
                          end,
                          [],
@@ -158,7 +99,6 @@
                              Delta = trunc(Avg - Count), Delta * Delta
                          end
                          || {_, Count} <- Counts]),
->>>>>>> 5e6e8312
     [{balance, Balance}, {ownership, Counts}].
 
 diversity_stats(R, TN) ->
@@ -166,11 +106,7 @@
     AM = adjacency_matrix(Owners),
     try [{diversity, riak_core_claim_util:score_am(AM, TN)}]
     catch
-<<<<<<< HEAD
-	_:empty_list -> [{diversity, undefined}]
-=======
         _:empty_list -> [{diversity, undefined}]
->>>>>>> 5e6e8312
     end.
 
 %% -------------------------------------------------------------------
@@ -196,20 +132,6 @@
 	    || {I, _Owner} <- riak_core_ring:all_owners(R)],
     %% NValParts = Nval * riak_core_ring:num_partitions(R),
     AllPLs = [riak_core_apl:get_apl_ann(Key,
-<<<<<<< HEAD
-					NVal,
-					R,
-					UpNodes)
-	      || Key <- Keys],
-    FlatPLs = lists:flatten(AllPLs),
-    [begin
-	 Pris = lists:usort([Idx
-			     || {{Idx, PN}, primary} <- FlatPLs, PN == N]),
-	 FBs = lists:usort([Idx
-			    || {{Idx, FN}, fallback} <- FlatPLs, FN == N])
-		   -- Pris,
-	 {N, length(Pris), length(FBs)}
-=======
                                         NVal,
                                         R,
                                         UpNodes)
@@ -222,7 +144,6 @@
                             || {{Idx, FN}, fallback} <- FlatPLs, FN == N])
                    -- Pris,
          {N, length(Pris), length(FBs)}
->>>>>>> 5e6e8312
      end
      || N <- UpNodes].
 
@@ -257,22 +178,6 @@
 		 | Rest]) ->
     %% Find the 3 worst FBmax
     Worst = [{N, NumFB}
-<<<<<<< HEAD
-	     || #load{node = N, num_fb = NumFB}
-		    <- lists:sublist(lists:reverse(lists:keysort(#load.num_fb,
-								 Load)),
-				     3)],
-    io:format(IoDev,
-	      "~4b  ~4b/~4b  ~4b  ~4b  ~4b  ~w/~w\n",
-	      [FBMin,
-	       toint(FBMean),
-	       toint(FBStdDev),
-	       toint(FB10),
-	       toint(FB90),
-	       FBMax,
-	       Down,
-	       Worst]),
-=======
              || #load{node = N, num_fb = NumFB}
                     <- lists:sublist(lists:reverse(lists:keysort(#load.num_fb,
                                                                  Load)),
@@ -287,7 +192,6 @@
                FBMax,
                Down,
                Worst]),
->>>>>>> 5e6e8312
     print_analysis1(IoDev, Rest).
 
 %% @private round to nearest int
@@ -297,22 +201,6 @@
 %% Order failures by number of nodes down ascending, then fbmax, then down list
 sort_by_down_fbmax(Failures) ->
     Cmp = fun (#failure{down = DownA, fbmax = FBMaxA},
-<<<<<<< HEAD
-	       #failure{down = DownB, fbmax = FBMaxB}) ->
-		  %% length(DownA) =< length(DownB) andalso
-		  %%     FBMaxA >= FBMaxB andalso
-		  %%     DownA =< DownB
-		  case {length(DownA), length(DownB)} of
-		      {DownALen, DownBLen} when DownALen < DownBLen -> true;
-		      {DownALen, DownBLen} when DownALen > DownBLen -> false;
-		      _ ->
-			  if FBMaxA > FBMaxB -> true;
-			     FBMaxA < FBMaxB -> false;
-			     true -> DownA >= DownB
-			  end
-		  end
-	  end,
-=======
                #failure{down = DownB, fbmax = FBMaxB}) ->
                   %% length(DownA) =< length(DownB) andalso
                   %%     FBMaxA >= FBMaxB andalso
@@ -327,7 +215,6 @@
                           end
                   end
           end,
->>>>>>> 5e6e8312
     lists:sort(Cmp, Failures).
 
 %% -------------------------------------------------------------------
@@ -387,21 +274,12 @@
     M = lists:usort(Owners),
     Tid = ets:new(am, [private, duplicate_bag]),
     try adjacency_matrix_populate(Tid,
-<<<<<<< HEAD
-				  M,
-				  Owners,
-				  Owners ++ Owners),
-	adjacency_matrix_result(Tid, ets:first(Tid), [])
-    after
-	ets:delete(Tid)
-=======
                                   M,
                                   Owners,
                                   Owners ++ Owners),
         adjacency_matrix_result(Tid, ets:first(Tid), [])
     after
         ets:delete(Tid)
->>>>>>> 5e6e8312
     end.
 
 %% @private extract the adjacency matrix from the duplicate bag
@@ -411,32 +289,18 @@
     ALs = ets:lookup(Tid, NodePair),
     Ds = [D || {_, D} <- ALs],
     adjacency_matrix_result(Tid,
-<<<<<<< HEAD
-			    ets:next(Tid, NodePair),
-			    [{NodePair, Ds} | Acc]).
-=======
                             ets:next(Tid, NodePair),
                             [{NodePair, Ds} | Acc]).
->>>>>>> 5e6e8312
 
 adjacency_matrix_populate(_Tid, _M, [], _OwnersCycle) ->
     ok;
 adjacency_matrix_populate(Tid, M, [Node | Owners],
-<<<<<<< HEAD
-			  [Node | OwnersCycle]) ->
-    adjacency_matrix_add_dist(Tid,
-			      Node,
-			      M -- [Node],
-			      OwnersCycle,
-			      0),
-=======
                           [Node | OwnersCycle]) ->
     adjacency_matrix_add_dist(Tid,
                               Node,
                               M -- [Node],
                               OwnersCycle,
                               0),
->>>>>>> 5e6e8312
     adjacency_matrix_populate(Tid, M, Owners, OwnersCycle).
 
 %% @private Compute the distance from node to the next of M nodes
@@ -447,21 +311,6 @@
 adjacency_matrix_add_dist(Tid, Node, M,
 			  [OtherNode | OwnersCycle], Distance) ->
     case lists:member(OtherNode, M) of
-<<<<<<< HEAD
-	true -> % haven't seen this node yet, add distance
-	    ets:insert(Tid, {{Node, OtherNode}, Distance}),
-	    adjacency_matrix_add_dist(Tid,
-				      Node,
-				      M -- [OtherNode],
-				      OwnersCycle,
-				      Distance + 1);
-	_ -> % already passed OtherNode
-	    adjacency_matrix_add_dist(Tid,
-				      Node,
-				      M,
-				      OwnersCycle,
-				      Distance + 1)
-=======
         true -> % haven't seen this node yet, add distance
             ets:insert(Tid, {{Node, OtherNode}, Distance}),
             adjacency_matrix_add_dist(Tid,
@@ -475,7 +324,6 @@
                                       M,
                                       OwnersCycle,
                                       Distance + 1)
->>>>>>> 5e6e8312
     end.
 
 %% Make adjacency summary by working out counts of each distance
@@ -502,17 +350,10 @@
 adjacency_matrix_from_al(AL) ->
     %% Make a count by distance of N1,N2
     dict:to_list(lists:foldl(fun ({NPair, D}, Acc) ->
-<<<<<<< HEAD
-				     dict:append_list(NPair, [D], Acc)
-			     end,
-			     dict:new(),
-			     AL)).
-=======
                                      dict:append_list(NPair, [D], Acc)
                              end,
                              dict:new(),
                              AL)).
->>>>>>> 5e6e8312
 
 %% Create a pair of node names and a list of distances
 adjacency_list(Owners) ->
@@ -521,19 +362,11 @@
 
 adjacency_list(_M, [], _OwnersCycle, Acc) -> Acc;
 adjacency_list(M, [Node | Owners], [Node | OwnersCycle],
-<<<<<<< HEAD
-	       Acc) ->
-    adjacency_list(M,
-		   Owners,
-		   OwnersCycle,
-		   distances(Node, M -- [Node], OwnersCycle, 0, Acc)).
-=======
                Acc) ->
     adjacency_list(M,
                    Owners,
                    OwnersCycle,
                    distances(Node, M -- [Node], OwnersCycle, 0, Acc)).
->>>>>>> 5e6e8312
 
 %% Compute the distance from node to the next of M nodes
 distances(_Node, _M, [], _, Distances) -> Distances;
@@ -542,16 +375,6 @@
 distances(Node, M, [OtherNode | OwnersCycle], Distance,
 	  Distances) ->
     case lists:member(OtherNode, M) of
-<<<<<<< HEAD
-	true -> % haven't seen this node yet, add distance
-	    distances(Node,
-		      M -- [OtherNode],
-		      OwnersCycle,
-		      Distance + 1,
-		      [{{Node, OtherNode}, Distance} | Distances]);
-	_ -> % already passed OtherNode
-	    distances(Node, M, OwnersCycle, Distance + 1, Distances)
-=======
         true -> % haven't seen this node yet, add distance
             distances(Node,
                       M -- [OtherNode],
@@ -560,39 +383,25 @@
                       [{{Node, OtherNode}, Distance} | Distances]);
         _ -> % already passed OtherNode
             distances(Node, M, OwnersCycle, Distance + 1, Distances)
->>>>>>> 5e6e8312
     end.
 
 %% For each pair, get the count of distances < NVal
 score_am([], _NVal) -> undefined;
 score_am(AM, NVal) ->
     Cs = lists:flatten([begin
-<<<<<<< HEAD
-			    [C || {D, C} <- count(Ds, NVal), D < NVal]
-			end
-			|| {_Pair, Ds} <- AM]),
-=======
                             [C || {D, C} <- count(Ds, NVal), D < NVal]
                         end
                         || {_Pair, Ds} <- AM]),
->>>>>>> 5e6e8312
     rms(Cs).
 
 count(L, NVal) ->
     Acc0 = orddict:from_list([{D, 0}
 			      || D <- lists:seq(0, NVal - 1)]),
     lists:foldl(fun (E, A) ->
-<<<<<<< HEAD
-			orddict:update_counter(E, 1, A)
-		end,
-		Acc0,
-		L).
-=======
                         orddict:update_counter(E, 1, A)
                 end,
                 Acc0,
                 L).
->>>>>>> 5e6e8312
 
 rms([]) -> throw(empty_list);
 rms(L) ->
@@ -609,17 +418,6 @@
     Idxs = [I || {I, _} <- riak_core_ring:all_owners(R0)],
     NewOwners = lists:zip(Idxs, Nodes),
     R1 = lists:foldl(fun (N, R) ->
-<<<<<<< HEAD
-			     riak_core_ring:add_member(hd(Nodes), R, N)
-		     end,
-		     R0,
-		     Nodes),
-    lists:foldl(fun ({I, N}, R) ->
-			riak_core_ring:transfer_node(I, N, R)
-		end,
-		R1,
-		NewOwners).
-=======
                              riak_core_ring:add_member(hd(Nodes), R, N)
                      end,
                      R0,
@@ -629,25 +427,16 @@
                 end,
                 R1,
                 NewOwners).
->>>>>>> 5e6e8312
 
 %% Generate a completion test function that makes sure all required
 %% distances are created
 gen_complete_diverse(RequiredDs) ->
     fun (Owners, DAM) ->
-<<<<<<< HEAD
-	    OwnersLen = length(Owners),
-	    NextPow2 = next_pow2(OwnersLen),
-	    {met_required(Owners, DAM, RequiredDs) andalso
-		 OwnersLen == NextPow2,
-	     NextPow2}
-=======
             OwnersLen = length(Owners),
             NextPow2 = next_pow2(OwnersLen),
             {met_required(Owners, DAM, RequiredDs) andalso
                  OwnersLen == NextPow2,
              NextPow2}
->>>>>>> 5e6e8312
     end.
 
 %% Generate until a fixed length has been hit
@@ -663,56 +452,14 @@
 %% Make an empty adjacency matrix for all pairs of members
 empty_adjacency_matrix(M) ->
     lists:foldl(fun (Pair, AM0) ->
-<<<<<<< HEAD
-			dict:append_list(Pair, [], AM0)
-		end,
-		dict:new(),
-		[{F, T} || F <- M, T <- M, F /= T]).
-=======
                         dict:append_list(Pair, [], AM0)
                 end,
                 dict:new(),
                 [{F, T} || F <- M, T <- M, F /= T]).
->>>>>>> 5e6e8312
 
 construct(Complete, M, Owners, DAM, NVal) ->
     %% Work out which pairs do not have the requiredDs
     case Complete(Owners, DAM) of
-<<<<<<< HEAD
-	{true, _DesiredLen} -> {ok, Owners, DAM};
-	{false, DesiredLen} ->
-	    %% Easy ones - restrict the eligible list to not include the N-1
-	    %% previous nodes.  If within NVal-1 of possibly closing the ring
-	    %% then restrict in that direction as well.
-	    Eligible0 = M -- lists:sublist(Owners, NVal - 1),
-	    Eligible = case DesiredLen - length(Owners) of
-			   Left when Left >= NVal ->
-			       Eligible0; % At least Nval lest, no restriction
-			   Left ->
-			       Eligible0 --
-				   lists:sublist(lists:reverse(Owners),
-						 NVal - Left)
-		       end,
-	    case Eligible of
-		[] ->
-		    %% No eligible nodes - not enough to meet NVal, use any node
-		    logger:debug("construct -- unable to construct without "
-				 "violating NVal"),
-		    {Owners1, DAM1} = prepend_next_owner(M,
-							 M,
-							 Owners,
-							 DAM,
-							 NVal),
-		    construct(Complete, M, Owners1, DAM1, NVal);
-		_ ->
-		    {Owners1, DAM1} = prepend_next_owner(M,
-							 Eligible,
-							 Owners,
-							 DAM,
-							 NVal),
-		    construct(Complete, M, Owners1, DAM1, NVal)
-	    end
-=======
         {true, _DesiredLen} -> {ok, Owners, DAM};
         {false, DesiredLen} ->
             %% Easy ones - restrict the eligible list to not include the N-1
@@ -746,7 +493,6 @@
                                                          NVal),
                     construct(Complete, M, Owners1, DAM1, NVal)
             end
->>>>>>> 5e6e8312
     end.
 
 %% Returns true only when we have met all required distances across all
@@ -754,19 +500,11 @@
 met_required(Owners, DAM, RequiredDs) ->
     FixupDAM = fixup_dam(Owners, DAM),
     case [Pair
-<<<<<<< HEAD
-	  || {Pair, Ds} <- dict:to_list(FixupDAM),
-	     RequiredDs -- Ds /= []]
-	of
-	[] -> true;
-	_ -> false
-=======
           || {Pair, Ds} <- dict:to_list(FixupDAM),
              RequiredDs -- Ds /= []]
         of
         [] -> true;
         _ -> false
->>>>>>> 5e6e8312
     end.
 
 %% Return next greatest power of 2
@@ -783,32 +521,6 @@
     prepend(M, Node, Owners, DAM);
 prepend_next_owner(M, Eligible, Owners, DAM, TN) ->
     {_BestScore, Owners2, DAM2} = lists:foldl(fun (Node,
-<<<<<<< HEAD
-						   {RunningScore,
-						    _RunningO,
-						    _RunningDAM} =
-						       Acc) ->
-						      {Owners1, DAM1} =
-							  prepend(M,
-								  Node,
-								  Owners,
-								  DAM),
-						      case
-							  score_am(dict:to_list(DAM1),
-								   TN)
-							  of
-							  BetterScore
-							      when BetterScore <
-								       RunningScore ->
-							      {BetterScore,
-							       Owners1,
-							       DAM1};
-							  _ -> Acc
-						      end
-					      end,
-					      {undefined, undefined, undefined},
-					      Eligible),
-=======
                                                    {RunningScore,
                                                     _RunningO,
                                                     _RunningDAM} =
@@ -833,24 +545,16 @@
                                               end,
                                               {undefined, undefined, undefined},
                                               Eligible),
->>>>>>> 5e6e8312
     {Owners2, DAM2}.
 
 %% Prepend N to the front of Owners, and update AM
 prepend(M, N, Owners, DAM) ->
     Ds = distances2(M -- [N], Owners),
     DAM2 = lists:foldl(fun ({T, D}, DAM1) ->
-<<<<<<< HEAD
-			       dict:append_list({N, T}, [D], DAM1)
-		       end,
-		       DAM,
-		       Ds),
-=======
                                dict:append_list({N, T}, [D], DAM1)
                        end,
                        DAM,
                        Ds),
->>>>>>> 5e6e8312
     {[N | Owners], DAM2}.
 
 %% Calculate the distances to each of the M nodes until
@@ -861,32 +565,19 @@
 distances2(_M, [], _D, Acc) -> Acc;
 distances2(M, [T | Owners], D, Acc) ->
     case lists:member(T, M) of
-<<<<<<< HEAD
-	true ->
-	    distances2(M -- [T], Owners, D + 1, [{T, D} | Acc]);
-	false -> distances2(M, Owners, D + 1, Acc)
-=======
         true ->
             distances2(M -- [T], Owners, D + 1, [{T, D} | Acc]);
         false -> distances2(M, Owners, D + 1, Acc)
->>>>>>> 5e6e8312
     end.
 
 %% Fix up the dictionary AM adding in entries for the end of the owners list
 %% wrapping around to the start.
 fixup_dam(Owners, DAM) ->
     fixup_dam(lists:usort(Owners),
-<<<<<<< HEAD
-	      lists:reverse(Owners),
-	      Owners,
-	      0,
-	      DAM).
-=======
               lists:reverse(Owners),
               Owners,
               0,
               DAM).
->>>>>>> 5e6e8312
 
 fixup_dam([], _ToFix, _Owners, _D, DAM) -> DAM;
 fixup_dam(_M, [], _Owners, _D, DAM) -> DAM;
@@ -894,17 +585,10 @@
     M2 = M -- [N],
     Ds = distances2(M2, Owners, D, []),
     DAM2 = lists:foldl(fun ({T, D0}, DAM1) ->
-<<<<<<< HEAD
-			       dict:append_list({N, T}, [D0], DAM1)
-		       end,
-		       DAM,
-		       Ds),
-=======
                                dict:append_list({N, T}, [D0], DAM1)
                        end,
                        DAM,
                        Ds),
->>>>>>> 5e6e8312
     fixup_dam(M2, ToFix, Owners, D + 1, DAM2).
 
 %% -------------------------------------------------------------------
@@ -926,15 +610,9 @@
 perm_gen([E]) -> [[E]];
 perm_gen(L) ->
     lists:append([begin
-<<<<<<< HEAD
-		      [[X | Y] || Y <- perm_gen(lists:delete(X, L))]
-		  end
-		  || X <- L]).
-=======
                       [[X | Y] || Y <- perm_gen(lists:delete(X, L))]
                   end
                   || X <- L]).
->>>>>>> 5e6e8312
 
 %% Pick all combinations of Depth nodes from the MemFbers list
 %% 0 = []
