--- conflicted
+++ resolved
@@ -34,8 +34,9 @@
          plan/0,
          commit/0,
          clear/0,
-<<<<<<< HEAD
-         ring_changed/2]).
+         ring_changed/2,
+         pending_close/2
+         ]).
 
 -export([reassign_indices/1]). % helpers for claim sim
 
@@ -120,50 +121,6 @@
          seed :: erlang:timestamp()}).
 
 -type state() :: #state{}.
-=======
-         ring_changed/2,
-         pending_close/2,
-         create_bucket_type/2,
-         update_bucket_type/2,
-         bucket_type_status/1,
-         activate_bucket_type/1,
-         get_bucket_type/2,
-         get_bucket_type/3,
-         bucket_type_iterator/0,
-         set_node_location/2]).
--export([reassign_indices/1]). % helpers for claim sim
-
-%% gen_server callbacks
--export([init/1, handle_call/3, handle_cast/2, handle_info/2,
-         terminate/2, code_change/3]).
-
--type action() :: leave
-                | remove
-                | {replace, node()}
-                | {force_replace, node()}
-                | {set_location, string()}.
-
--type riak_core_ring() :: riak_core_ring:riak_core_ring().
-
-%% A tuple representing a given cluster transition:
-%%   {Ring, NewRing} where NewRing = f(Ring)
--type ring_transition() :: {riak_core_ring(), riak_core_ring()}.
-
--record(state, {
-          last_ring_id,
-          %% The set of staged cluster changes
-          changes :: [{node(), action()}],
-
-          %% Ring computed during the last planning stage based on
-          %% applying a set of staged cluster changes. When commiting
-          %% changes, the computed ring must match the previous planned
-          %% ring to be allowed.
-          next_ring :: riak_core_ring()|undefined,
->>>>>>> 1f7e2045
-
-%%-define(ROUT(S,A),io:format(S,A)).
-%%-define(ROUT(S,A),?debugFmt(S,A)).
--define(ROUT(S, A), logger:debug(S, A)).
 
 %%%===================================================================
 %%% API
@@ -293,11 +250,6 @@
 pending_close(Ring, RingID) ->
     gen_server:call(?MODULE, {pending_close, Ring, RingID}).
 
-%% @doc Stage a request to set a new location for the given node.
--spec set_node_location(node(), string()) -> ok | {error, atom()}.
-set_node_location(Node, Location) ->
-    stage(Node, {set_location, Location}).
-
 %% @doc Clear the current set of staged transfers
 %% @returns `ok'.
 -spec clear() -> ok.
@@ -320,64 +272,6 @@
 ring_changed(Node, Ring) ->
     internal_ring_changed(Node, Ring).
 
-<<<<<<< HEAD
-=======
-%% @see riak_core_bucket_type:create/2
--spec create_bucket_type(riak_core_bucket_type:bucket_type(), [{atom(), any()}]) ->
-                                ok | {error, term()}.
-create_bucket_type(BucketType, Props) ->
-    gen_server:call(claimant(), {create_bucket_type, BucketType, Props}, infinity).
-
-%% @see riak_core_bucket_type:status/1
--spec bucket_type_status(riak_core_bucket_type:bucket_type()) ->
-                                undefined | created | ready | active.
-bucket_type_status(BucketType) ->
-    gen_server:call(claimant(), {bucket_type_status, BucketType}, infinity).
-
-%% @see riak_core_bucket_type:activate/1
--spec activate_bucket_type(riak_core_bucket_type:bucket_type()) ->
-                                  ok | {error, undefined | not_ready}.
-activate_bucket_type(BucketType) ->
-    gen_server:call(claimant(), {activate_bucket_type, BucketType}, infinity).
-
-%% @doc Lookup the properties for `BucketType'. If there are no properties or
-%% the type is inactive, the given `Default' value is returned.
--spec get_bucket_type(riak_core_bucket_type:bucket_type(), X) -> [{atom(), any()}] | X.
-get_bucket_type(BucketType, Default) ->
-    get_bucket_type(BucketType, Default, true).
-
-%% @doc Lookup the properties for `BucketType'. If there are no properties or
-%% the type is inactive and `RequireActive' is `true', the given `Default' value is
-%% returned.
--spec get_bucket_type(riak_core_bucket_type:bucket_type(), X, boolean()) ->
-                             [{atom(), any()}] | X.
-get_bucket_type(BucketType, Default, RequireActive) ->
-    %% we resolve w/ last-write-wins because conflicts only occur
-    %% during creation when the claimant is changed and create on a
-    %% new claimant happens before the original propogates. In this
-    %% case we want the newest create. Updates can also result in
-    %% conflicts so we choose the most recent as well.
-    case riak_core_metadata:get(?BUCKET_TYPE_PREFIX, BucketType,
-                                [{default, Default}]) of
-        Default -> Default;
-        Props -> maybe_filter_inactive_type(RequireActive, Default, Props)
-    end.
-
-%% @see riak_core_bucket_type:update/2
--spec update_bucket_type(riak_core_bucket_type:bucket_type(), [{atom(), any()}]) ->
-                                ok | {error, term()}.
-update_bucket_type(BucketType, Props) ->
-    gen_server:call(claimant(), {update_bucket_type, BucketType, Props}).
-
-%% @see riak_core_bucket_type:iterator/0
--spec bucket_type_iterator() -> riak_core_metadata:iterator().
-bucket_type_iterator() ->
-    riak_core_metadata:iterator(?BUCKET_TYPE_PREFIX, [{default, undefined},
-                                              {resolver, fun riak_core_bucket_props:resolve/2}]).
-
-
-
->>>>>>> 1f7e2045
 %%%===================================================================
 %%% Claim sim helpers until refactor
 %%%===================================================================
@@ -466,42 +360,6 @@
 handle_call(commit, _From, State) ->
     {Reply, State2} = commit_staged(State),
     {reply, Reply, State2};
-<<<<<<< HEAD
-=======
-
-handle_call({create_bucket_type, BucketType, Props0}, _From, State) ->
-    Existing = get_bucket_type(BucketType, undefined, false),
-    case can_create_type(BucketType, Existing, Props0) of
-        {ok, Props} ->
-            InactiveProps = lists:keystore(active, 1, Props, {active, false}),
-            ClaimedProps = lists:keystore(claimant, 1, InactiveProps, {claimant, node()}),
-            riak_core_metadata:put(?BUCKET_TYPE_PREFIX, BucketType, ClaimedProps),
-            {reply, ok, State};
-        Error ->
-            {reply, Error, State}
-    end;
-
-handle_call({update_bucket_type, BucketType, Props0}, _From, State) ->
-    Existing = get_bucket_type(BucketType, [], false),
-    case can_update_type(BucketType, Existing, Props0) of
-        {ok, Props} ->
-            MergedProps = riak_core_bucket_props:merge(Props, Existing),
-            riak_core_metadata:put(?BUCKET_TYPE_PREFIX, BucketType, MergedProps),
-            {reply, ok, State};
-        Error ->
-            {reply, Error, State}
-    end;
-
-handle_call({bucket_type_status, BucketType}, _From, State) ->
-    Existing = get_bucket_type(BucketType, undefined, false),
-    Reply = get_type_status(BucketType, Existing),
-    {reply, Reply, State};
-
-handle_call({activate_bucket_type, BucketType}, _From, State) ->
-    Existing = get_bucket_type(BucketType, undefined, false),
-    Status = get_type_status(BucketType, Existing),
-    Reply = maybe_activate_type(BucketType, Status, Existing),
-    {reply, Reply, State};
 
 handle_call({pending_close, Ring, RingID}, _From, State) ->
     State2 = tick(Ring, RingID, State),
@@ -510,7 +368,6 @@
 handle_call(stop, _From, State) ->
     {stop, normal, ok, State};
 
->>>>>>> 1f7e2045
 handle_call(_Request, _From, State) ->
     Reply = ok,
     {reply, Reply, State}.
@@ -690,15 +547,8 @@
         {_, false, _} -> ignore;
         {_, _, false} -> {ignore, plan_changed};
         _ ->
-<<<<<<< HEAD
-            NewRing = riak_core_ring:increment_vclock(Claimant,
-                                                      NextRing),
+            NewRing = riak_core_ring:increment_vclock(Claimant, NextRing),
             {new_ring, NewRing}
-=======
-            NewRing0 = riak_core_ring:clear_location_changed(NextRing),
-            NewRing1 = riak_core_ring:increment_vclock(Claimant, NewRing0),
-            {new_ring, NewRing1}
->>>>>>> 1f7e2045
     end.
 
 %% @private
@@ -800,14 +650,8 @@
                                         Ring);
         {resize, NewRingSize} ->
             valid_resize_request(NewRingSize, Changes, Ring);
-<<<<<<< HEAD
-        abort_resize -> valid_resize_abort_request(Ring)
-=======
         abort_resize ->
-            valid_resize_abort_request(Ring);
-        {set_location, Location} ->
-            valid_set_location_request(Location, Node, Ring)
->>>>>>> 1f7e2045
+            valid_resize_abort_request(Ring)
     end.
 
 %% @private
@@ -978,20 +822,6 @@
     end.
 
 %% @private
-%% Validating node member status
-valid_set_location_request(_Location, Node, Ring) ->
-    case riak_core_ring:member_status(Ring, Node) of
-        valid ->
-            true;
-        joining ->
-            true;
-        invalid ->
-            {error, not_member};
-        _ ->
-            true
-    end.
-
-%% @private
 %% @doc Filter out any staged changes that are no longer valid. Changes
 %%      can become invalid based on other staged changes, or by cluster
 %%      changes that bypass the staging system.
@@ -1059,36 +889,17 @@
                                10000),
     erlang:send_after(Tick, ?MODULE, tick).
 
-<<<<<<< HEAD
 %% @private
 %% @doc Execute one claimant tick.
--spec tick(State :: state()) -> state().
-
-tick(State = #state{last_ring_id = LastID}) ->
-    case riak_core_ring_manager:get_ring_id() of
-=======
-tick(PreFetchRing, RingID, State=#state{last_ring_id=LastID}) ->
-    maybe_enable_ensembles(),
+-spec tick(PreFetchRing :: riak_core_ring() | none, Ring:: riak_core_ring(), State :: state()) -> state().
+
+tick(PreFetchRing, RingID, State = #state{last_ring_id = LastID}) ->
     case RingID of
->>>>>>> 1f7e2045
         LastID ->
             schedule_tick(),
             State;
         RingID ->
-<<<<<<< HEAD
-            {ok, Ring} = riak_core_ring_manager:get_raw_ring(),
-            maybe_force_ring_update(Ring),
-            schedule_tick(),
-            State#state{last_ring_id = RingID}
-    end.
-
-%% @private
-%% @doc Force a ring update if this is the ring's claimant and the ring is
-%%      ready.
--spec maybe_force_ring_update(Ring ::
-                                  riak_core_ring()) -> ok.
-=======
-            Ring = 
+            Ring =
                 case PreFetchRing of
                     none ->
                         {ok, Ring0} = riak_core_ring_manager:get_raw_ring(),
@@ -1098,17 +909,15 @@
                 end,
             case riak_core_ring:check_lastgasp(Ring) of
                 true ->
-                    lager:info("Ingoring fresh ring as shutting down"),
+                    logger:info("Ingoring fresh ring as shutting down"),
                     ok;
                 false ->
-                    maybe_bootstrap_root_ensemble(Ring),
                     maybe_force_ring_update(Ring),
                     schedule_tick()
             end,
             State#state{last_ring_id=RingID}
     end.
 
->>>>>>> 1f7e2045
 
 maybe_force_ring_update(Ring) ->
     IsClaimant = riak_core_ring:claimant(Ring) == node(),
@@ -1167,12 +976,7 @@
 
 compute_all_next_rings(Changes, Seed, Ring, Acc) ->
     case compute_next_ring(Changes, Seed, Ring) of
-<<<<<<< HEAD
         {error, invalid_resize_claim} = Err -> Err;
-=======
-        {error, invalid_resize_claim}=Err ->
-            Err;
->>>>>>> 1f7e2045
         {ok, NextRing} ->
             Acc2 = [{Ring, NextRing} | Acc],
             case not same_plan(Ring, NextRing) of
@@ -1184,7 +988,6 @@
     end.
 
 %% @private
-<<<<<<< HEAD
 %% @doc Compute the next ring by applying all staged changes.
 -spec compute_next_ring(Changes :: [change()],
                         Seed :: erlang:timestamp(),
@@ -1205,18 +1008,6 @@
     case Valid of
         false -> {error, invalid_resize_claim};
         true -> {ok, Ring5}
-=======
-compute_next_ring(Changes, Seed, Ring) ->
-    Replacing = [{Node, NewNode} || {Node, {replace, NewNode}} <- Changes],
-    Ring2 = apply_changes(Ring, Changes),
-    {_, Ring3} = maybe_handle_joining(node(), Ring2),
-    {_, Ring4} = do_claimant_quiet(node(), Ring3, Replacing, Seed),
-    case maybe_compute_resize(Ring, Ring4) of
-        {false, _Ring5} ->
-            {error, invalid_resize_claim};
-        {true, Ring5} ->
-            {ok, Ring5}
->>>>>>> 1f7e2045
     end.
 
 %% @private
@@ -1393,9 +1184,7 @@
 change({{resize, NewRingSize}, _Node}, Ring) ->
     riak_core_ring:resize(Ring, NewRingSize);
 change({abort_resize, _Node}, Ring) ->
-    riak_core_ring:set_pending_resize_abort(Ring);
-change({{set_location, Location}, Node}, Ring) ->
-    riak_core_ring:set_node_location(Node, Location, Ring).
+    riak_core_ring:set_pending_resize_abort(Ring).
 
 %%noinspection ErlangUnboundVariable
 %% @private
@@ -1710,14 +1499,14 @@
 update_ring(CNode, CState, Replacing, Seed, Log,
             false) ->
     Next0 = riak_core_ring:pending_changes(CState),
-    ?ROUT("Members: ~p~n",
+    logger:debug("Members: ~p~n",
           [riak_core_ring:members(CState,
                                   [joining,
                                    valid,
                                    leaving,
                                    exiting,
                                    invalid])]),
-    ?ROUT("Updating ring :: next0 : ~p~n", [Next0]),
+    logger:debug("Updating ring :: next0 : ~p~n", [Next0]),
     %% Remove tuples from next for removed nodes
     InvalidMembers = riak_core_ring:members(CState,
                                             [invalid]),
@@ -1733,14 +1522,14 @@
     %% Transfer ownership after completed handoff
     {RingChanged1, CState3} = transfer_ownership(CState2,
                                                  Log),
-    ?ROUT("Updating ring :: next1 : ~p~n",
+    logger:debug("Updating ring :: next1 : ~p~n",
           [riak_core_ring:pending_changes(CState3)]),
     %% Ressign leaving/inactive indices
     {RingChanged2, CState4} = reassign_indices(CState3,
                                                Replacing,
                                                Seed,
                                                Log),
-    ?ROUT("Updating ring :: next2 : ~p~n",
+    logger:debug("Updating ring :: next2 : ~p~n",
           [riak_core_ring:pending_changes(CState4)]),
     %% Rebalance the ring as necessary. If pending changes exist ring
     %% is not rebalanced
@@ -1760,7 +1549,7 @@
                                       || {Idx, O, NO, _, _} <- Next4]),
             Diff = ordsets:subtract(NewS, OldS),
             _ = [Log(next, NChange) || NChange <- Diff],
-            ?ROUT("Updating ring :: next3 : ~p~n", [Next4]),
+            logger:debug("Updating ring :: next3 : ~p~n", [Next4]),
             CState5 = riak_core_ring:set_pending_changes(CState4,
                                                          Next4),
             CState6 = riak_core_ring:increment_ring_version(CNode,
