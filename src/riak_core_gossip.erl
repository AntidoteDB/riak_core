%% -------------------------------------------------------------------
%%
%% riak_core: Core Riak Application
%%
%% Copyright (c) 2007-2010 Basho Technologies, Inc.  All Rights Reserved.
%%
%% This file is provided to you under the Apache License,
%% Version 2.0 (the "License"); you may not use this file
%% except in compliance with the License.  You may obtain
%% a copy of the License at
%%
%%   http://www.apache.org/licenses/LICENSE-2.0
%%
%% Unless required by applicable law or agreed to in writing,
%% software distributed under the License is distributed on an
%% "AS IS" BASIS, WITHOUT WARRANTIES OR CONDITIONS OF ANY
%% KIND, either express or implied.  See the License for the
%% specific language governing permissions and limitations
%% under the License.
%%
%% -------------------------------------------------------------------

%% @doc riak_core_gossip takes care of the mechanics of shuttling a from one
%% node to another upon request by other Riak processes.
%%
%% Additionally, it occasionally checks to make sure the current node has its
%% fair share of partitions, and also sends a copy of the ring to some other
%% random node, ensuring that all nodes eventually synchronize on the same
%% understanding of the Riak cluster. This interval is configurable, but
%% defaults to once per minute.

-module(riak_core_gossip).

-behaviour(gen_server).

-export([start_link/0, stop/0]).
-export([init/1, handle_call/3, handle_cast/2, handle_info/2,
         terminate/2, code_change/3]).
-export ([distribute_ring/1, send_ring/1, send_ring/2, remove_from_cluster/2,
<<<<<<< HEAD
          random_gossip/1,
=======
          remove_from_cluster/3, claim_until_balanced/2, random_gossip/1,
>>>>>>> 952dd274
          recursive_gossip/1, random_recursive_gossip/1, rejoin/2,
          gossip_version/0, legacy_gossip/0, legacy_gossip/1,
          any_legacy_gossip/2]).

-include("riak_core_ring.hrl").

-ifdef(TEST).
-include_lib("eunit/include/eunit.hrl").
-endif.

%% Default gossip rate: allow at most 45 gossip messages every 10 seconds
-define(DEFAULT_LIMIT, {45, 10000}).

-record(state, {gossip_versions,
                gossip_tokens}).

%% ===================================================================
%% Public API
%% ===================================================================

%% distribute_ring/1 -
%% Distribute a ring to all members of that ring.
distribute_ring(Ring) ->
    gen_server:cast({?MODULE, node()}, {distribute_ring, Ring}).

%% send_ring/1 -
%% Send the current node's ring to some other node.
send_ring(ToNode) -> send_ring(node(), ToNode).

%% send_ring/2 -
%% Send the ring from one node to another node.
%% Does nothing if the two nodes are the same.
send_ring(Node, Node) ->
    ok;
send_ring(FromNode, ToNode) ->
    gen_server:cast({?MODULE, FromNode}, {send_ring_to, ToNode}).

start_link() ->
    gen_server:start_link({local, ?MODULE}, ?MODULE, [], []).

stop() ->
    gen_server:cast(?MODULE, stop).

rejoin(Node, Ring) ->
    gen_server:cast({?MODULE, Node}, {rejoin, Ring}).

legacy_gossip() ->
    gen_server:call(?MODULE, legacy_gossip).

legacy_gossip(Node) ->
    gen_server:call(?MODULE, {legacy_gossip, Node}).

%% @doc Determine if any of the `Nodes' are using legacy gossip by querying
%%      each node's capability directly over RPC. The proper way to check
%%      for legacy gossip is to use {@link legacy/gossip/1}. This function
%%      is used to support staged clustering in `riak_core_claimant'.
any_legacy_gossip(_Ring, []) ->
    false;
any_legacy_gossip(Ring, [Node|Nodes]) ->
    case rpc_gossip_version(Ring, Node) of
        ?LEGACY_RING_VSN ->
            true;
        _ ->
            any_legacy_gossip(Ring, Nodes)
    end.

%% @doc Gossip state to a random node in the ring.
random_gossip(Ring) ->
    case riak_core_ring:random_other_active_node(Ring) of
        no_node -> % must be single node cluster
            ok;
        RandomNode ->
            send_ring(node(), RandomNode)
    end.

%% @doc Gossip state to a fixed set of nodes determined from a binary
%%      tree decomposition of the membership state. Recursive gossip
%%      converts the list of node members into a binary tree and
%%      gossips to the given node's right/left children. The gossip
%%      is considered recursive, because each receiving node may also
%%      call recursive_gossip therefore gossiping to their children.
%%      The fan-out therefore expands logarithmically to cover the
%%      entire cluster.
recursive_gossip(Ring, Node) ->
    Nodes = riak_core_ring:active_members(Ring),
    Tree = riak_core_util:build_tree(2, Nodes, [cycles]),
    Children = orddict:fetch(Node, Tree),
    [send_ring(node(), OtherNode) || OtherNode <- Children],
    ok.
recursive_gossip(Ring) ->
    %% A non-active member will not show-up in the tree decomposition
    %% and therefore we fallback to random_recursive_gossip as necessary.
    Active = riak_core_ring:active_members(Ring),
    case lists:member(node(), Active) of
        true ->
            recursive_gossip(Ring, node());
        false ->
            random_recursive_gossip(Ring)
    end.

random_recursive_gossip(Ring) ->
    Active = riak_core_ring:active_members(Ring),
    RNode = lists:nth(random:uniform(length(Active)), Active),
    recursive_gossip(Ring, RNode).

%% ===================================================================
%% gen_server behaviour
%% ===================================================================

%% @private
init(_State) ->
    schedule_next_reset(),
    {ok, Ring} = riak_core_ring_manager:get_raw_ring(),
    {Tokens, _} = app_helper:get_env(riak_core, gossip_limit, ?DEFAULT_LIMIT),
    State = update_known_versions(Ring,
                                  #state{gossip_versions=orddict:new(),
                                         gossip_tokens=Tokens}),
    {ok, State}.

handle_call(legacy_gossip, _From, State) ->
    {ok, Ring} = riak_core_ring_manager:get_raw_ring(),
    Reply = check_legacy_gossip(Ring, State),
    {reply, Reply, State};

handle_call({legacy_gossip, Node}, _From, State) ->
    {ok, MyRing} = riak_core_ring_manager:get_raw_ring(),
    State2 = update_known_versions(MyRing, State),
    Reply = known_legacy_gossip(Node, State2),
    {reply, Reply, State2};

handle_call(_, _From, State) ->
    {reply, ok, State}.

update_gossip_version(Ring) ->
    CurrentVsn = riak_core_ring:get_member_meta(Ring, node(), gossip_vsn),
    DesiredVsn = gossip_version(),
    case CurrentVsn of
        DesiredVsn ->
            Ring;
        _ ->
            Ring2 = riak_core_ring:update_member_meta(node(), Ring, node(),
                                                      gossip_vsn, DesiredVsn),
            Ring2
    end.

known_legacy_gossip(Node, State) ->
    case orddict:find(Node, State#state.gossip_versions) of
        error ->
            true;
        {ok, ?LEGACY_RING_VSN} ->
            true;
        _ ->
            false
    end.

check_legacy_gossip(Ring, State) ->
    {ok, MyRing} = riak_core_ring_manager:get_raw_ring(),
    State2 = update_known_versions(MyRing, State),
    case riak_core_ring:legacy_ring(Ring) of
        true ->
            true;
        false ->
            %% If any member is using legacy gossip, then we use legacy gossip.
            Members = riak_core_ring:all_members(Ring),
            Legacy = [known_legacy_gossip(Node, State2) || Node <- Members],
            Result = lists:any(fun(E) -> E =:= true end, Legacy),
            Result
    end.

update_known_version(Node, {OtherRing, GVsns}) ->
    case riak_core_ring:get_member_meta(OtherRing, Node, gossip_vsn) of
        undefined ->
            case riak_core_ring:owner_node(OtherRing) of
                Node ->
                    %% Ring owner defaults to legacy gossip if unspecified.
                    {OtherRing, orddict:store(Node, ?LEGACY_RING_VSN, GVsns)};
                _ ->
                    {OtherRing, GVsns}
            end;
        GossipVsn ->
            {OtherRing, orddict:store(Node, GossipVsn, GVsns)}
    end.

update_known_versions(OtherRing, State=#state{gossip_versions=GVsns}) ->
    {_, GVsns2} = lists:foldl(fun update_known_version/2,
                              {OtherRing, GVsns},
                              riak_core_ring:all_members(OtherRing)),
    State#state{gossip_versions=GVsns2}.
    
gossip_version() ->
    case app_helper:get_env(riak_core, legacy_gossip) of
        true ->
            ?LEGACY_RING_VSN;
        _ ->
            ?CURRENT_RING_VSN
    end.

rpc_gossip_version(Ring, Node) ->
    GossipVsn = riak_core_ring:get_member_meta(Ring, Node, gossip_vsn),
    case GossipVsn of
        undefined ->
            case rpc:call(Node, riak_core_gossip, gossip_version, [], 1000) of
                {badrpc, _} ->
                    ?LEGACY_RING_VSN;
                Vsn ->
                    Vsn
            end;
        _ ->
            GossipVsn
    end.

%% @private
handle_cast({send_ring_to, _Node}, State=#state{gossip_tokens=0}) ->
    %% Out of gossip tokens, ignore the send request
    {noreply, State};
handle_cast({send_ring_to, Node}, State) ->
    {ok, MyRing0} = riak_core_ring_manager:get_raw_ring(),
    MyRing = update_gossip_version(MyRing0),
    GossipVsn = case gossip_version() of
                    ?LEGACY_RING_VSN ->
                        ?LEGACY_RING_VSN;
                    _ ->
                        rpc_gossip_version(MyRing, Node)
                end,
    RingOut = riak_core_ring:downgrade(GossipVsn, MyRing),
    riak_core_ring:check_tainted(RingOut,
                                 "Error: riak_core_gossip/send_ring_to :: "
                                 "Sending tainted ring over gossip"),
    gen_server:cast({?MODULE, Node}, {reconcile_ring, RingOut}),
    Tokens = State#state.gossip_tokens - 1,
    {noreply, State#state{gossip_tokens=Tokens}};

handle_cast({distribute_ring, Ring}, State) ->
    RingOut = case check_legacy_gossip(Ring, State) of
                  true ->
                      riak_core_ring:downgrade(?LEGACY_RING_VSN, Ring);
                  false ->
                      Ring
              end,
    Nodes = riak_core_ring:active_members(Ring),
    riak_core_ring:check_tainted(RingOut,
                                 "Error: riak_core_gossip/distribute_ring :: "
                                 "Sending tainted ring over gossip"),
    gen_server:abcast(Nodes, ?MODULE, {reconcile_ring, RingOut}),
    {noreply, State};

handle_cast({reconcile_ring, RingIn}, State) ->
    OtherRing = riak_core_ring:upgrade(RingIn),
    State2 = update_known_versions(OtherRing, State),
    case check_legacy_gossip(RingIn, State2) of
        true ->
            LegacyRing = riak_core_ring:downgrade(?LEGACY_RING_VSN, OtherRing),
            riak_core_gossip_legacy:handle_cast({reconcile_ring, LegacyRing},
                                                State2),
            {noreply, State2};
        false ->
            %% Compare the two rings, see if there is anything that
            %% must be done to make them equal...
            riak_core_stat:update(gossip_received),
            riak_core_ring_manager:ring_trans(fun reconcile/2, [OtherRing]),
            {noreply, State2}
    end;

handle_cast(reset_tokens, State) ->
    schedule_next_reset(),
    gen_server:cast(?MODULE, gossip_ring),
    {Tokens, _} = app_helper:get_env(riak_core, gossip_limit, ?DEFAULT_LIMIT),
    {noreply, State#state{gossip_tokens=Tokens}};

handle_cast(gossip_ring, State) ->
    % Gossip the ring to some random other node...
    {ok, MyRing} = riak_core_ring_manager:get_raw_ring(),

    random_gossip(MyRing),
    {noreply, State};

handle_cast({rejoin, RingIn}, State) ->
    OtherRing = riak_core_ring:upgrade(RingIn),
    {ok, Ring} = riak_core_ring_manager:get_raw_ring(),
    SameCluster = (riak_core_ring:cluster_name(Ring) =:= 
                       riak_core_ring:cluster_name(OtherRing)),
    case SameCluster of
        true ->
            Legacy = check_legacy_gossip(Ring, State),
            OtherNode = riak_core_ring:owner_node(OtherRing),
            riak_core:join(Legacy, node(), OtherNode, true, true),
            {noreply, State};
        false ->
            {noreply, State}
    end;

handle_cast(_, State) ->
    {noreply, State}.

%% @private
handle_info(_Info, State) -> {noreply, State}.

%% @private
terminate(_Reason, _State) ->
    ok.

%% @private
code_change(_OldVsn, State, _Extra) ->
    {ok, State}.


%% ===================================================================
%% Internal functions
%% ===================================================================

schedule_next_reset() ->
    {_, Reset} = app_helper:get_env(riak_core, gossip_limit, ?DEFAULT_LIMIT),
    timer:apply_after(Reset, gen_server, cast, [?MODULE, reset_tokens]).

reconcile(Ring0, [OtherRing0]) ->
    %% Due to rolling upgrades and legacy gossip, a ring's cluster name
    %% may be temporarily undefined. This is eventually fixed by the claimant.
    {Ring, OtherRing} = riak_core_ring:reconcile_names(Ring0, OtherRing0),
    Node = node(),
    OtherNode = riak_core_ring:owner_node(OtherRing),
    Members = riak_core_ring:reconcile_members(Ring, OtherRing),
    WrongCluster = (riak_core_ring:cluster_name(Ring) /=
                    riak_core_ring:cluster_name(OtherRing)),
    PreStatus = riak_core_ring:member_status(Members, OtherNode),
    IgnoreGossip = (WrongCluster or
                    (PreStatus =:= invalid) or
                    (PreStatus =:= down)),
    case IgnoreGossip of
        true ->
            Ring2 = Ring,
            Changed = false;
        false ->
            {Changed, Ring2} =
                riak_core_ring:reconcile(OtherRing, Ring)
    end,
    OtherStatus = riak_core_ring:member_status(Ring2, OtherNode),
    case {WrongCluster, OtherStatus, Changed} of
        {true, _, _} ->
            %% TODO: Tell other node to stop gossiping to this node.
            riak_core_stat:update(ignored_gossip),
            ignore;
        {_, down, _} ->
            %% Tell other node to rejoin the cluster.
            riak_core_gossip:rejoin(OtherNode, Ring2),
            ignore;
        {_, invalid, _} ->
            %% Exiting/Removed node never saw shutdown cast, re-send.
            ClusterName = riak_core_ring:cluster_name(Ring),
            riak_core_ring_manager:refresh_ring(OtherNode, ClusterName),
            ignore;
        {_, _, new_ring} ->
            Ring3 = riak_core_ring:ring_changed(Node, Ring2),
            riak_core_stat:update(rings_reconciled),
            log_membership_changes(Ring, Ring3),
            {reconciled_ring, Ring3};
        {_, _, _} ->
            ignore
    end.

log_membership_changes(OldRing, NewRing) ->
    OldStatus = orddict:from_list(riak_core_ring:all_member_status(OldRing)),
    NewStatus = orddict:from_list(riak_core_ring:all_member_status(NewRing)),

    %% Pad both old and new status to the same length
    OldDummyStatus = [{Node, undefined} || {Node, _} <- NewStatus],
    OldStatus2 = orddict:merge(fun(_, Status, _) ->
                                       Status
                               end, OldStatus, OldDummyStatus),

    NewDummyStatus = [{Node, undefined} || {Node, _} <- OldStatus],
    NewStatus2 = orddict:merge(fun(_, Status, _) ->
                                       Status
                               end, NewStatus, NewDummyStatus),

    %% Merge again to determine changed status
    orddict:merge(fun(_, Same, Same) ->
                          Same;
                     (Node, undefined, New) ->
                          lager:info("'~s' joined cluster with status '~s'~n",
                                     [Node, New]);
                     (Node, Old, undefined) ->
                          lager:info("'~s' removed from cluster (previously: "
                                     "'~s')~n", [Node, Old]);
                     (Node, Old, New) ->
                          lager:info("'~s' changed from '~s' to '~s'~n",
                                     [Node, Old, New])
                  end, OldStatus2, NewStatus2),
    ok.

remove_from_cluster(Ring, ExitingNode) ->
    remove_from_cluster(Ring, ExitingNode, erlang:now()).

remove_from_cluster(Ring, ExitingNode, Seed) ->
    % Get a list of indices owned by the ExitingNode...
    AllOwners = riak_core_ring:all_owners(Ring),

    % Transfer indexes to other nodes...
    ExitRing =
        case attempt_simple_transfer(Seed, Ring, AllOwners, ExitingNode) of
            {ok, NR} ->
                NR;
            target_n_fail ->
                %% re-diagonalize
                %% first hand off all claims to *any* one else,
                %% just so rebalance doesn't include exiting node
                Members = riak_core_ring:claiming_members(Ring),
                Other = hd(lists:delete(ExitingNode, Members)),
                TempRing = lists:foldl(
                             fun({I,N}, R) when N == ExitingNode ->
                                     riak_core_ring:transfer_node(I, Other, R);
                                (_, R) -> R
                             end,
                             Ring,
                             AllOwners),
                riak_core_claim:claim_rebalance_n(TempRing, Other)
        end,
    ExitRing.

attempt_simple_transfer(Seed, Ring, Owners, ExitingNode) ->
    TargetN = app_helper:get_env(riak_core, target_n_val),
    attempt_simple_transfer(Seed, Ring, Owners,
                            TargetN,
                            ExitingNode, 0,
                            [{O,-TargetN} || O <- riak_core_ring:claiming_members(Ring),
                                             O /= ExitingNode]).
attempt_simple_transfer(Seed, Ring, [{P, Exit}|Rest], TargetN, Exit, Idx, Last) ->
    %% handoff
    case [ N || {N, I} <- Last, Idx-I >= TargetN ] of
        [] ->
            target_n_fail;
        Candidates ->
            %% these nodes don't violate target_n in the reverse direction
            StepsToNext = fun(Node) ->
                                  length(lists:takewhile(
                                           fun({_, Owner}) -> Node /= Owner end,
                                           Rest))
                          end,
            case lists:filter(fun(N) -> 
                                 Next = StepsToNext(N),
                                 (Next+1 >= TargetN)
                                          orelse (Next == length(Rest))
                              end,
                              Candidates) of
                [] ->
                    target_n_fail;
                Qualifiers ->
                    %% these nodes don't violate target_n forward
                    {Rand, Seed2} = random:uniform_s(length(Qualifiers), Seed),
                    Chosen = lists:nth(Rand, Qualifiers),
                    %% choose one, and do the rest of the ring
                    attempt_simple_transfer(
                      Seed2,
                      riak_core_ring:transfer_node(P, Chosen, Ring),
                      Rest, TargetN, Exit, Idx+1,
                      lists:keyreplace(Chosen, 1, Last, {Chosen, Idx}))
            end
    end;
attempt_simple_transfer(Seed, Ring, [{_, N}|Rest], TargetN, Exit, Idx, Last) ->
    %% just keep track of seeing this node
    attempt_simple_transfer(Seed, Ring, Rest, TargetN, Exit, Idx+1,
                            lists:keyreplace(N, 1, Last, {N, Idx}));
attempt_simple_transfer(_, Ring, [], _, _, _, _) ->
    {ok, Ring}.<|MERGE_RESOLUTION|>--- conflicted
+++ resolved
@@ -37,11 +37,7 @@
 -export([init/1, handle_call/3, handle_cast/2, handle_info/2,
          terminate/2, code_change/3]).
 -export ([distribute_ring/1, send_ring/1, send_ring/2, remove_from_cluster/2,
-<<<<<<< HEAD
-          random_gossip/1,
-=======
-          remove_from_cluster/3, claim_until_balanced/2, random_gossip/1,
->>>>>>> 952dd274
+          remove_from_cluster/3, random_gossip/1,
           recursive_gossip/1, random_recursive_gossip/1, rejoin/2,
           gossip_version/0, legacy_gossip/0, legacy_gossip/1,
           any_legacy_gossip/2]).
