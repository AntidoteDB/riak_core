--- conflicted
+++ resolved
@@ -29,38 +29,21 @@
 -export([start_receiver/0]).
 
 -define(CHILD(I, Type),
-<<<<<<< HEAD
-	{I,
-	 {I, start_link, []},
-	 temporary,
-	 brutal_kill,
-	 Type,
-	 [I]}).
-=======
         {I,
          {I, start_link, []},
          temporary,
          brutal_kill,
          Type,
          [I]}).
->>>>>>> 5e6e8312
 
 %% @doc Begin the supervisor, init/1 will be called
 %% @see supervisor:start_link/3.
 -spec start_link() -> {ok, pid()} |
-<<<<<<< HEAD
-		      {error,
-		       {already_started, pid()} |
-		       {shutdown | reason} |
-		       term()} |
-		      ignore.
-=======
                       {error,
                        {already_started, pid()} |
                        {shutdown | reason} |
                        term()} |
                       ignore.
->>>>>>> 5e6e8312
 
 start_link() ->
     supervisor:start_link({local, ?MODULE}, ?MODULE, []).
