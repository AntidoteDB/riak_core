%%   The contents of this file are subject to the Mozilla Public License
%%   Version 1.1 (the "License"); you may not use this file except in
%%   compliance with the License. You may obtain a copy of the License at
%%   http://www.mozilla.org/MPL/
%%
%%   Software distributed under the License is distributed on an "AS IS"
%%   basis, WITHOUT WARRANTY OF ANY KIND, either express or implied. See the
%%   License for the specific language governing rights and limitations
%%   under the License.
%%
%%   The Original Code is RabbitMQ.
%%
%%   The Initial Developers of the Original Code are LShift Ltd,
%%   Cohesive Financial Technologies LLC, and Rabbit Technologies Ltd.
%%
%%   Portions created before 22-Nov-2008 00:00:00 GMT by LShift Ltd,
%%   Cohesive Financial Technologies LLC, or Rabbit Technologies Ltd
%%   are Copyright (C) 2007-2008 LShift Ltd, Cohesive Financial
%%   Technologies LLC, and Rabbit Technologies Ltd.
%%
%%   Portions created by LShift Ltd are Copyright (C) 2007-2009 LShift
%%   Ltd. Portions created by Cohesive Financial Technologies LLC are
%%   Copyright (C) 2007-2009 Cohesive Financial Technologies
%%   LLC. Portions created by Rabbit Technologies Ltd are Copyright
%%   (C) 2007-2009 Rabbit Technologies Ltd.
%%
%%   All Rights Reserved.
%%
%%   Contributor(s): ______________________________________.
%%

%% Priority queues have essentially the same interface as ordinary
%% queues, except that a) there is an in/3 that takes a priority, and
%% b) we have only implemented the core API we need.
%%
%% Priorities should be integers - the higher the value the higher the
%% priority - but we don't actually check that.
%%
%% in/2 inserts items with priority 0.
%%
%% We optimise the case where a priority queue is being used just like
%% an ordinary queue. When that is the case we represent the priority
%% queue as an ordinary queue. We could just call into the 'queue'
%% module for that, but for efficiency we implement the relevant
%% functions directly in here, thus saving on inter-module calls and
%% eliminating a level of boxing.
%%
%% When the queue contains items with non-zero priorities, it is
%% represented as a sorted kv list with the inverted Priority as the
%% key and an ordinary queue as the value. Here again we use our own
%% ordinary queue implemention for efficiency, often making recursive
%% calls into the same function knowing that ordinary queues represent
%% a base case.

-module(riak_core_priority_queue).

-export([new/0,
<<<<<<< HEAD
	 is_queue/1,
	 is_empty/1,
	 len/1,
	 to_list/1,
	 in/2,
	 in/3,
	 out/1,
	 out/2,
	 pout/1,
	 join/2]).
=======
         is_queue/1,
         is_empty/1,
         len/1,
         to_list/1,
         in/2,
         in/3,
         out/1,
         out/2,
         pout/1,
         join/2]).
>>>>>>> 5e6e8312

%%----------------------------------------------------------------------------

-type priority() :: integer().

-type squeue() :: {queue, [any()], [any()]}.

-type pqueue() :: squeue() |
		  {pqueue, [{priority(), squeue()}]}.

%%----------------------------------------------------------------------------

-spec new() -> pqueue().

new() -> {queue, [], []}.

-spec is_queue(any()) -> boolean().

is_queue({queue, R, F}) when is_list(R), is_list(F) ->
    true;
is_queue({pqueue, Queues}) when is_list(Queues) ->
    lists:all(fun ({P, Q}) ->
		      is_integer(P) andalso is_queue(Q)
	      end,
	      Queues);
is_queue(_) -> false.

-spec is_empty(pqueue()) -> boolean().

is_empty({queue, [], []}) -> true;
is_empty(_) -> false.

-spec len(pqueue()) -> non_neg_integer().

len({queue, R, F}) when is_list(R), is_list(F) ->
    length(R) + length(F);
len({pqueue, Queues}) ->
    lists:sum([len(Q) || {_, Q} <- Queues]).

-spec to_list(pqueue()) -> [{priority(), any()}].

to_list({queue, In, Out})
    when is_list(In), is_list(Out) ->
    [{0, V} || V <- Out ++ lists:reverse(In, [])];
to_list({pqueue, Queues}) ->
    [{-P, V} || {P, Q} <- Queues, {0, V} <- to_list(Q)].

-spec in(any(), pqueue()) -> pqueue().

in(Item, Q) -> in(Item, 0, Q).

-spec in(any(), priority(), pqueue()) -> pqueue().

in(X, 0, {queue, [_] = In, []}) -> {queue, [X], In};
in(X, 0, {queue, In, Out})
    when is_list(In), is_list(Out) ->
    {queue, [X | In], Out};
in(X, Priority, _Q = {queue, [], []}) ->
    in(X, Priority, {pqueue, []});
in(X, Priority, Q = {queue, _, _}) ->
    in(X, Priority, {pqueue, [{0, Q}]});
in(X, Priority, {pqueue, Queues}) ->
    P = -Priority,
    {pqueue,
     case lists:keysearch(P, 1, Queues) of
<<<<<<< HEAD
	 {value, {_, Q}} ->
	     lists:keyreplace(P, 1, Queues, {P, in(X, Q)});
	 false ->
	     lists:keysort(1, [{P, {queue, [X], []}} | Queues])
=======
         {value, {_, Q}} ->
             lists:keyreplace(P, 1, Queues, {P, in(X, Q)});
         false ->
             lists:keysort(1, [{P, {queue, [X], []}} | Queues])
>>>>>>> 5e6e8312
     end}.

-spec out(pqueue()) -> {empty | {value, any()},
			pqueue()}.

out({queue, [], []} = Q) -> {empty, Q};
out({queue, [V], []}) -> {{value, V}, {queue, [], []}};
out({queue, [Y | In], []}) ->
    [V | Out] = lists:reverse(In, []),
    {{value, V}, {queue, [Y], Out}};
out({queue, In, [V]}) when is_list(In) ->
    {{value, V}, r2f(In)};
out({queue, In, [V | Out]}) when is_list(In) ->
    {{value, V}, {queue, In, Out}};
out({pqueue, [{P, Q} | Queues]}) ->
    {R, Q1} = out(Q),
    NewQ = case is_empty(Q1) of
<<<<<<< HEAD
	       true ->
		   case Queues of
		       [] -> {queue, [], []};
		       [{0, OnlyQ}] -> OnlyQ;
		       [_ | _] -> {pqueue, Queues}
		   end;
	       false -> {pqueue, [{P, Q1} | Queues]}
	   end,
=======
               true ->
                   case Queues of
                       [] -> {queue, [], []};
                       [{0, OnlyQ}] -> OnlyQ;
                       [_ | _] -> {pqueue, Queues}
                   end;
               false -> {pqueue, [{P, Q1} | Queues]}
           end,
>>>>>>> 5e6e8312
    {R, NewQ}.

-spec out(priority(), pqueue()) -> {empty |
				    {value, any()},
				    pqueue()}.

out(_Priority, {queue, [], []} = Q) -> {empty, Q};
out(Priority, {queue, _, _} = Q) when Priority =< 0 ->
    out(Q);
out(_Priority, {queue, _, _} = Q) -> {empty, Q};
out(Priority, {pqueue, [{P, _Q} | _Queues]} = Q)
    when Priority =< -P ->
    out(Q);
out(_Priority, {pqueue, [_ | _]} = Q) -> {empty, Q}.

-spec pout(pqueue()) -> {empty |
			 {value, any(), priority()},
			 pqueue()}.

pout({queue, [], []} = Q) -> {empty, Q};
pout({queue, _, _} = Q) ->
    {{value, V}, Q1} = out(Q),
    {{value, V, 0}, Q1};
pout({pqueue, [{P, Q} | Queues]}) ->
    {{value, V}, Q1} = out(Q),
    NewQ = case is_empty(Q1) of
<<<<<<< HEAD
	       true ->
		   case Queues of
		       [] -> {queue, [], []};
		       [{0, OnlyQ}] -> OnlyQ;
		       [_ | _] -> {pqueue, Queues}
		   end;
	       false -> {pqueue, [{P, Q1} | Queues]}
	   end,
=======
               true ->
                   case Queues of
                       [] -> {queue, [], []};
                       [{0, OnlyQ}] -> OnlyQ;
                       [_ | _] -> {pqueue, Queues}
                   end;
               false -> {pqueue, [{P, Q1} | Queues]}
           end,
>>>>>>> 5e6e8312
    {{value, V, -P}, NewQ}.

-spec join(pqueue(), pqueue()) -> pqueue().

join(A, {queue, [], []}) -> A;
join({queue, [], []}, B) -> B;
join({queue, AIn, AOut}, {queue, BIn, BOut}) ->
    {queue, BIn, AOut ++ lists:reverse(AIn, BOut)};
join(A = {queue, _, _}, {pqueue, BPQ}) ->
    {Pre, Post} = lists:splitwith(fun ({P, _}) -> P < 0 end,
				  BPQ),
    Post1 = case Post of
<<<<<<< HEAD
		[] -> [{0, A}];
		[{0, ZeroQueue} | Rest] ->
		    [{0, join(A, ZeroQueue)} | Rest];
		_ -> [{0, A} | Post]
	    end,
=======
                [] -> [{0, A}];
                [{0, ZeroQueue} | Rest] ->
                    [{0, join(A, ZeroQueue)} | Rest];
                _ -> [{0, A} | Post]
            end,
>>>>>>> 5e6e8312
    {pqueue, Pre ++ Post1};
join({pqueue, APQ}, B = {queue, _, _}) ->
    {Pre, Post} = lists:splitwith(fun ({P, _}) -> P < 0 end,
				  APQ),
    Post1 = case Post of
<<<<<<< HEAD
		[] -> [{0, B}];
		[{0, ZeroQueue} | Rest] ->
		    [{0, join(ZeroQueue, B)} | Rest];
		_ -> [{0, B} | Post]
	    end,
=======
                [] -> [{0, B}];
                [{0, ZeroQueue} | Rest] ->
                    [{0, join(ZeroQueue, B)} | Rest];
                _ -> [{0, B} | Post]
            end,
>>>>>>> 5e6e8312
    {pqueue, Pre ++ Post1};
join({pqueue, APQ}, {pqueue, BPQ}) ->
    {pqueue, merge(APQ, BPQ, [])}.

merge([], BPQ, Acc) -> lists:reverse(Acc, BPQ);
merge(APQ, [], Acc) -> lists:reverse(Acc, APQ);
merge([{P, A} | As], [{P, B} | Bs], Acc) ->
    merge(As, Bs, [{P, join(A, B)} | Acc]);
merge([{PA, A} | As], Bs = [{PB, _} | _], Acc)
    when PA < PB ->
    merge(As, Bs, [{PA, A} | Acc]);
merge(As = [{_, _} | _], [{PB, B} | Bs], Acc) ->
    merge(As, Bs, [{PB, B} | Acc]).

r2f([]) -> {queue, [], []};
r2f([_] = R) -> {queue, [], R};
r2f([X, Y]) -> {queue, [X], [Y]};
r2f([X, Y | R]) ->
    {queue, [X, Y], lists:reverse(R, [])}.

-ifdef(TEST).

-include_lib("eunit/include/eunit.hrl").

simple_case(Order) ->
    Queue = (?MODULE):new(),
    ?assertEqual(true, ((?MODULE):is_queue(Queue))),
    ?assertEqual(true, ((?MODULE):is_empty(Queue))),
    ?assertEqual(0, ((?MODULE):len(Queue))),
    ?assertEqual([], ((?MODULE):to_list(Queue))),
    case Order of
<<<<<<< HEAD
	forward ->
	    Queue2 = (?MODULE):in(low, Queue),
	    Queue3 = (?MODULE):in(mid, 500, Queue2),
	    Queue4 = (?MODULE):in(high, 1000, Queue3);
	reverse ->
	    Queue2 = (?MODULE):in(high, 1000, Queue),
	    Queue3 = (?MODULE):in(mid, 500, Queue2),
	    Queue4 = (?MODULE):in(low, Queue3);
	mixed ->
	    Queue2 = (?MODULE):in(high, 1000, Queue),
	    Queue3 = (?MODULE):in(low, Queue2),
	    Queue4 = (?MODULE):in(mid, 500, Queue3)
=======
        forward ->
            Queue2 = (?MODULE):in(low, Queue),
            Queue3 = (?MODULE):in(mid, 500, Queue2),
            Queue4 = (?MODULE):in(high, 1000, Queue3);
        reverse ->
            Queue2 = (?MODULE):in(high, 1000, Queue),
            Queue3 = (?MODULE):in(mid, 500, Queue2),
            Queue4 = (?MODULE):in(low, Queue3);
        mixed ->
            Queue2 = (?MODULE):in(high, 1000, Queue),
            Queue3 = (?MODULE):in(low, Queue2),
            Queue4 = (?MODULE):in(mid, 500, Queue3)
>>>>>>> 5e6e8312
    end,
    ?assertEqual(false, ((?MODULE):is_empty(Queue4))),
    ?assertEqual(3, ((?MODULE):len(Queue4))),
    ?assertMatch({{value, high}, _},
		 ((?MODULE):out(Queue4))),
    {{value, high}, Queue5} = (?MODULE):out(Queue4),
    ?assertMatch({{value, mid}, _},
		 ((?MODULE):out(Queue5))),
    {{value, mid}, Queue6} = (?MODULE):out(Queue5),
    ?assertMatch({{value, low}, _},
		 ((?MODULE):out(Queue6))),
    {{value, low}, Queue7} = (?MODULE):out(Queue6),
    ?assertEqual(0, ((?MODULE):len(Queue7))),
    ?assertEqual(true, ((?MODULE):is_queue(Queue2))),
    ?assertEqual(true, ((?MODULE):is_queue(Queue3))),
    ?assertEqual(true, ((?MODULE):is_queue(Queue4))),
    ?assertEqual(false, ((?MODULE):is_queue([]))),
    ok.

merge_case() ->
    QueueA1 = (?MODULE):new(),
    QueueA2 = (?MODULE):in(1, QueueA1),
    QueueA3 = (?MODULE):in(3, QueueA2),
    QueueA4 = (?MODULE):in(5, QueueA3),
    QueueB1 = (?MODULE):new(),
    QueueB2 = (?MODULE):in(2, QueueB1),
    QueueB3 = (?MODULE):in(4, QueueB2),
    QueueB4 = (?MODULE):in(6, QueueB3),
    Merged1 = (?MODULE):join(QueueA4, QueueB4),
    ?assertEqual([{0, 1},
<<<<<<< HEAD
		  {0, 3},
		  {0, 5},
		  {0, 2},
		  {0, 4},
		  {0, 6}],
		 ((?MODULE):to_list(Merged1))),
=======
                  {0, 3},
                  {0, 5},
                  {0, 2},
                  {0, 4},
                  {0, 6}],
                 ((?MODULE):to_list(Merged1))),
>>>>>>> 5e6e8312
    QueueC1 = (?MODULE):new(),
    QueueC2 = (?MODULE):in(1, 10, QueueC1),
    QueueC3 = (?MODULE):in(3, 30, QueueC2),
    QueueC4 = (?MODULE):in(5, 50, QueueC3),
    QueueD1 = (?MODULE):new(),
    QueueD2 = (?MODULE):in(2, 20, QueueD1),
    QueueD3 = (?MODULE):in(4, 40, QueueD2),
    QueueD4 = (?MODULE):in(6, 60, QueueD3),
    Merged2 = (?MODULE):join(QueueC4, QueueD4),
    ?assertEqual([{60, 6},
<<<<<<< HEAD
		  {50, 5},
		  {40, 4},
		  {30, 3},
		  {20, 2},
		  {10, 1}],
		 ((?MODULE):to_list(Merged2))),
=======
                  {50, 5},
                  {40, 4},
                  {30, 3},
                  {20, 2},
                  {10, 1}],
                 ((?MODULE):to_list(Merged2))),
>>>>>>> 5e6e8312
    ok.

basic_test() ->
    simple_case(forward),
    simple_case(reverse),
    simple_case(mixed),
    merge_case(),
    ok.

-endif.<|MERGE_RESOLUTION|>--- conflicted
+++ resolved
@@ -55,18 +55,6 @@
 -module(riak_core_priority_queue).
 
 -export([new/0,
-<<<<<<< HEAD
-	 is_queue/1,
-	 is_empty/1,
-	 len/1,
-	 to_list/1,
-	 in/2,
-	 in/3,
-	 out/1,
-	 out/2,
-	 pout/1,
-	 join/2]).
-=======
          is_queue/1,
          is_empty/1,
          len/1,
@@ -77,7 +65,6 @@
          out/2,
          pout/1,
          join/2]).
->>>>>>> 5e6e8312
 
 %%----------------------------------------------------------------------------
 
@@ -143,17 +130,10 @@
     P = -Priority,
     {pqueue,
      case lists:keysearch(P, 1, Queues) of
-<<<<<<< HEAD
-	 {value, {_, Q}} ->
-	     lists:keyreplace(P, 1, Queues, {P, in(X, Q)});
-	 false ->
-	     lists:keysort(1, [{P, {queue, [X], []}} | Queues])
-=======
          {value, {_, Q}} ->
              lists:keyreplace(P, 1, Queues, {P, in(X, Q)});
          false ->
              lists:keysort(1, [{P, {queue, [X], []}} | Queues])
->>>>>>> 5e6e8312
      end}.
 
 -spec out(pqueue()) -> {empty | {value, any()},
@@ -171,16 +151,6 @@
 out({pqueue, [{P, Q} | Queues]}) ->
     {R, Q1} = out(Q),
     NewQ = case is_empty(Q1) of
-<<<<<<< HEAD
-	       true ->
-		   case Queues of
-		       [] -> {queue, [], []};
-		       [{0, OnlyQ}] -> OnlyQ;
-		       [_ | _] -> {pqueue, Queues}
-		   end;
-	       false -> {pqueue, [{P, Q1} | Queues]}
-	   end,
-=======
                true ->
                    case Queues of
                        [] -> {queue, [], []};
@@ -189,7 +159,6 @@
                    end;
                false -> {pqueue, [{P, Q1} | Queues]}
            end,
->>>>>>> 5e6e8312
     {R, NewQ}.
 
 -spec out(priority(), pqueue()) -> {empty |
@@ -216,16 +185,6 @@
 pout({pqueue, [{P, Q} | Queues]}) ->
     {{value, V}, Q1} = out(Q),
     NewQ = case is_empty(Q1) of
-<<<<<<< HEAD
-	       true ->
-		   case Queues of
-		       [] -> {queue, [], []};
-		       [{0, OnlyQ}] -> OnlyQ;
-		       [_ | _] -> {pqueue, Queues}
-		   end;
-	       false -> {pqueue, [{P, Q1} | Queues]}
-	   end,
-=======
                true ->
                    case Queues of
                        [] -> {queue, [], []};
@@ -234,7 +193,6 @@
                    end;
                false -> {pqueue, [{P, Q1} | Queues]}
            end,
->>>>>>> 5e6e8312
     {{value, V, -P}, NewQ}.
 
 -spec join(pqueue(), pqueue()) -> pqueue().
@@ -247,37 +205,21 @@
     {Pre, Post} = lists:splitwith(fun ({P, _}) -> P < 0 end,
 				  BPQ),
     Post1 = case Post of
-<<<<<<< HEAD
-		[] -> [{0, A}];
-		[{0, ZeroQueue} | Rest] ->
-		    [{0, join(A, ZeroQueue)} | Rest];
-		_ -> [{0, A} | Post]
-	    end,
-=======
                 [] -> [{0, A}];
                 [{0, ZeroQueue} | Rest] ->
                     [{0, join(A, ZeroQueue)} | Rest];
                 _ -> [{0, A} | Post]
             end,
->>>>>>> 5e6e8312
     {pqueue, Pre ++ Post1};
 join({pqueue, APQ}, B = {queue, _, _}) ->
     {Pre, Post} = lists:splitwith(fun ({P, _}) -> P < 0 end,
 				  APQ),
     Post1 = case Post of
-<<<<<<< HEAD
-		[] -> [{0, B}];
-		[{0, ZeroQueue} | Rest] ->
-		    [{0, join(ZeroQueue, B)} | Rest];
-		_ -> [{0, B} | Post]
-	    end,
-=======
                 [] -> [{0, B}];
                 [{0, ZeroQueue} | Rest] ->
                     [{0, join(ZeroQueue, B)} | Rest];
                 _ -> [{0, B} | Post]
             end,
->>>>>>> 5e6e8312
     {pqueue, Pre ++ Post1};
 join({pqueue, APQ}, {pqueue, BPQ}) ->
     {pqueue, merge(APQ, BPQ, [])}.
@@ -309,20 +251,6 @@
     ?assertEqual(0, ((?MODULE):len(Queue))),
     ?assertEqual([], ((?MODULE):to_list(Queue))),
     case Order of
-<<<<<<< HEAD
-	forward ->
-	    Queue2 = (?MODULE):in(low, Queue),
-	    Queue3 = (?MODULE):in(mid, 500, Queue2),
-	    Queue4 = (?MODULE):in(high, 1000, Queue3);
-	reverse ->
-	    Queue2 = (?MODULE):in(high, 1000, Queue),
-	    Queue3 = (?MODULE):in(mid, 500, Queue2),
-	    Queue4 = (?MODULE):in(low, Queue3);
-	mixed ->
-	    Queue2 = (?MODULE):in(high, 1000, Queue),
-	    Queue3 = (?MODULE):in(low, Queue2),
-	    Queue4 = (?MODULE):in(mid, 500, Queue3)
-=======
         forward ->
             Queue2 = (?MODULE):in(low, Queue),
             Queue3 = (?MODULE):in(mid, 500, Queue2),
@@ -335,7 +263,6 @@
             Queue2 = (?MODULE):in(high, 1000, Queue),
             Queue3 = (?MODULE):in(low, Queue2),
             Queue4 = (?MODULE):in(mid, 500, Queue3)
->>>>>>> 5e6e8312
     end,
     ?assertEqual(false, ((?MODULE):is_empty(Queue4))),
     ?assertEqual(3, ((?MODULE):len(Queue4))),
@@ -366,21 +293,12 @@
     QueueB4 = (?MODULE):in(6, QueueB3),
     Merged1 = (?MODULE):join(QueueA4, QueueB4),
     ?assertEqual([{0, 1},
-<<<<<<< HEAD
-		  {0, 3},
-		  {0, 5},
-		  {0, 2},
-		  {0, 4},
-		  {0, 6}],
-		 ((?MODULE):to_list(Merged1))),
-=======
                   {0, 3},
                   {0, 5},
                   {0, 2},
                   {0, 4},
                   {0, 6}],
                  ((?MODULE):to_list(Merged1))),
->>>>>>> 5e6e8312
     QueueC1 = (?MODULE):new(),
     QueueC2 = (?MODULE):in(1, 10, QueueC1),
     QueueC3 = (?MODULE):in(3, 30, QueueC2),
@@ -391,21 +309,12 @@
     QueueD4 = (?MODULE):in(6, 60, QueueD3),
     Merged2 = (?MODULE):join(QueueC4, QueueD4),
     ?assertEqual([{60, 6},
-<<<<<<< HEAD
-		  {50, 5},
-		  {40, 4},
-		  {30, 3},
-		  {20, 2},
-		  {10, 1}],
-		 ((?MODULE):to_list(Merged2))),
-=======
                   {50, 5},
                   {40, 4},
                   {30, 3},
                   {20, 2},
                   {10, 1}],
                  ((?MODULE):to_list(Merged2))),
->>>>>>> 5e6e8312
     ok.
 
 basic_test() ->
