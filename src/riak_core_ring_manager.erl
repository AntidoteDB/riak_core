--- conflicted
+++ resolved
@@ -64,33 +64,6 @@
 -type ring() :: riak_core_ring:riak_core_ring().
 
 -export([start_link/0,
-<<<<<<< HEAD
-	 start_link/1,
-	 get_my_ring/0,
-	 get_raw_ring/0,
-	 get_raw_ring_chashbin/0,
-	 get_chash_bin/0,
-	 get_ring_id/0,
-	 refresh_my_ring/0,
-	 refresh_ring/2,
-	 set_my_ring/1,
-	 write_ringfile/0,
-	 prune_ringfiles/0,
-	 read_ringfile/1,
-	 find_latest_ringfile/0,
-	 force_update/0,
-	 do_write_ringfile/1,
-	 ring_trans/2,
-	 set_cluster_name/1,
-	 is_stable_ring/0]).
-
--export([init/1,
-	 handle_call/3,
-	 handle_cast/2,
-	 handle_info/2,
-	 terminate/2,
-	 code_change/3]).
-=======
          start_link/1,
          get_my_ring/0,
          get_raw_ring/0,
@@ -116,7 +89,6 @@
          handle_info/2,
          terminate/2,
          code_change/3]).
->>>>>>> 5e6e8312
 
 -ifdef(TEST).
 
@@ -128,15 +100,9 @@
 	{mode, raw_ring, ring_changed_time, inactivity_timer}).
 
 -export([setup_ets/1,
-<<<<<<< HEAD
-	 cleanup_ets/1,
-	 set_ring_global/1,
-	 promote_ring/0]).
-=======
          cleanup_ets/1,
          set_ring_global/1,
          promote_ring/0]).
->>>>>>> 5e6e8312
 
                            %% For EUnit testing
 
@@ -156,28 +122,16 @@
 
 start_link() ->
     gen_server:start_link({local, ?MODULE},
-<<<<<<< HEAD
-			  ?MODULE,
-			  [live],
-			  []).
-=======
                           ?MODULE,
                           [live],
                           []).
->>>>>>> 5e6e8312
 
 %% Testing entry point
 start_link(test) ->
     gen_server:start_link({local, ?MODULE},
-<<<<<<< HEAD
-			  ?MODULE,
-			  [test],
-			  []).
-=======
                           ?MODULE,
                           [test],
                           []).
->>>>>>> 5e6e8312
 
 -spec get_my_ring() -> {ok,
 			riak_core_ring:riak_core_ring()} |
@@ -185,18 +139,6 @@
 
 get_my_ring() ->
     Ring = case persistent_term:get(?RING_KEY, undefined) of
-<<<<<<< HEAD
-	       ets ->
-		   case ets:lookup(?ETS, ring) of
-		       [{_, RingETS}] -> RingETS;
-		       _ -> undefined
-		   end;
-	       RingMochi -> RingMochi
-	   end,
-    case Ring of
-	Ring when is_tuple(Ring) -> {ok, Ring};
-	undefined -> {error, no_ring}
-=======
                ets ->
                    case ets:lookup(?ETS, ring) of
                        [{_, RingETS}] -> RingETS;
@@ -207,7 +149,6 @@
     case Ring of
         Ring when is_tuple(Ring) -> {ok, Ring};
         undefined -> {error, no_ring}
->>>>>>> 5e6e8312
     end.
 
 %% @doc Retrieve the ring currently stored on this local node.
@@ -217,11 +158,7 @@
     try Ring = ets:lookup_element(?ETS, raw_ring, 2),
 	{ok, Ring}
     catch
-<<<<<<< HEAD
-	_:_ -> gen_server:call(?MODULE, get_raw_ring, infinity)
-=======
         _:_ -> gen_server:call(?MODULE, get_raw_ring, infinity)
->>>>>>> 5e6e8312
     end.
 
 get_raw_ring_chashbin() ->
@@ -229,17 +166,10 @@
 	{ok, CHBin} = get_chash_bin(),
 	{ok, Ring, CHBin}
     catch
-<<<<<<< HEAD
-	_:_ ->
-	    gen_server:call(?MODULE,
-			    get_raw_ring_chashbin,
-			    infinity)
-=======
         _:_ ->
             gen_server:call(?MODULE,
                             get_raw_ring_chashbin,
                             infinity)
->>>>>>> 5e6e8312
     end.
 
 %% @spec refresh_my_ring() -> ok
@@ -256,25 +186,15 @@
 
 get_ring_id() ->
     case ets:lookup(?ETS, id) of
-<<<<<<< HEAD
-	[{_, Id}] -> Id;
-	_ -> {0, 0}
-=======
         [{_, Id}] -> Id;
         _ -> {0, 0}
->>>>>>> 5e6e8312
     end.
 
 %% @doc Return the {@link chashbin} generated from the current ring
 get_chash_bin() ->
     case ets:lookup(?ETS, chashbin) of
-<<<<<<< HEAD
-	[{chashbin, CHBin}] -> {ok, CHBin};
-	_ -> {error, no_ring}
-=======
         [{chashbin, CHBin}] -> {ok, CHBin};
         _ -> {error, no_ring}
->>>>>>> 5e6e8312
     end.
 
 %% @spec write_ringfile() -> ok
@@ -283,15 +203,6 @@
 
 ring_trans(Fun, Args) ->
     gen_server:call(?MODULE,
-<<<<<<< HEAD
-		    {ring_trans, Fun, Args},
-		    infinity).
-
-set_cluster_name(Name) ->
-    gen_server:call(?MODULE,
-		    {set_cluster_name, Name},
-		    infinity).
-=======
                     {ring_trans, Fun, Args},
                     infinity).
 
@@ -299,7 +210,6 @@
     gen_server:call(?MODULE,
                     {set_cluster_name, Name},
                     infinity).
->>>>>>> 5e6e8312
 
 is_stable_ring() ->
     gen_server:call(?MODULE, is_stable_ring, infinity).
@@ -308,16 +218,6 @@
 %%      ring in a manner that will trigger reconciliation on gossip.
 force_update() ->
     ring_trans(fun (Ring, _) ->
-<<<<<<< HEAD
-		       NewRing = riak_core_ring:update_member_meta(node(),
-								   Ring,
-								   node(),
-								   unused,
-								   erlang:timestamp()),
-		       {new_ring, NewRing}
-	       end,
-	       []),
-=======
                        NewRing = riak_core_ring:update_member_meta(node(),
                                                                    Ring,
                                                                    node(),
@@ -326,24 +226,10 @@
                        {new_ring, NewRing}
                end,
                []),
->>>>>>> 5e6e8312
     ok.
 
 do_write_ringfile(Ring) ->
     case ring_dir() of
-<<<<<<< HEAD
-	"<nostore>" -> nop;
-	Dir ->
-	    {{Year, Month, Day}, {Hour, Minute, Second}} =
-		calendar:universal_time(),
-	    TS =
-		io_lib:format(".~B~2.10.0B~2.10.0B~2.10.0B~2.10.0B~2.10.0B",
-			      [Year, Month, Day, Hour, Minute, Second]),
-	    {ok, Cluster} = application:get_env(riak_core,
-						cluster_name),
-	    FN = Dir ++ "/riak_core_ring." ++ Cluster ++ TS,
-	    do_write_ringfile(Ring, FN)
-=======
         "<nostore>" -> nop;
         Dir ->
             {{Year, Month, Day}, {Hour, Minute, Second}} =
@@ -355,7 +241,6 @@
                                                 cluster_name),
             FN = Dir ++ "/riak_core_ring." ++ Cluster ++ TS,
             do_write_ringfile(Ring, FN)
->>>>>>> 5e6e8312
     end.
 
 do_write_ringfile(Ring, FN) ->
@@ -363,44 +248,16 @@
     try ok = riak_core_util:replace_file(FN,
 					 term_to_binary(Ring))
     catch
-<<<<<<< HEAD
-	_:Err ->
-	    logger:error("Unable to write ring to \"~s\" - ~p\n",
-			 [FN, Err]),
-	    {error, Err}
-=======
         _:Err ->
             logger:error("Unable to write ring to \"~s\" - ~p\n",
                          [FN, Err]),
             {error, Err}
->>>>>>> 5e6e8312
     end.
 
 %% @spec find_latest_ringfile() -> string()
 find_latest_ringfile() ->
     Dir = ring_dir(),
     case file:list_dir(Dir) of
-<<<<<<< HEAD
-	{ok, Filenames} ->
-	    {ok, Cluster} = application:get_env(riak_core,
-						cluster_name),
-	    Timestamps = [list_to_integer(TS)
-			  || {"riak_core_ring", C1, TS}
-				 <- [list_to_tuple(string:tokens(FN, "."))
-				     || FN <- Filenames],
-			     C1 =:= Cluster],
-	    SortedTimestamps =
-		lists:reverse(lists:sort(Timestamps)),
-	    case SortedTimestamps of
-		[Latest | _] ->
-		    {ok,
-		     Dir ++
-			 "/riak_core_ring." ++
-			     Cluster ++ "." ++ integer_to_list(Latest)};
-		_ -> {error, not_found}
-	    end;
-	{error, Reason} -> {error, Reason}
-=======
         {ok, Filenames} ->
             {ok, Cluster} = application:get_env(riak_core,
                                                 cluster_name),
@@ -420,69 +277,18 @@
                 _ -> {error, not_found}
             end;
         {error, Reason} -> {error, Reason}
->>>>>>> 5e6e8312
     end.
 
 %% @spec read_ringfile(string()) -> riak_core_ring:riak_core_ring() | {error, any()}
 read_ringfile(RingFile) ->
     case file:read_file(RingFile) of
-<<<<<<< HEAD
-	{ok, Binary} -> binary_to_term(Binary);
-	{error, Reason} -> {error, Reason}
-=======
         {ok, Binary} -> binary_to_term(Binary);
         {error, Reason} -> {error, Reason}
->>>>>>> 5e6e8312
     end.
 
 %% @spec prune_ringfiles() -> ok | {error, Reason}
 prune_ringfiles() ->
     case ring_dir() of
-<<<<<<< HEAD
-	"<nostore>" -> ok;
-	Dir ->
-	    Cluster = application:get_env(riak_core,
-					  cluster_name,
-					  undefined),
-	    case file:list_dir(Dir) of
-		{error, enoent} -> ok;
-		{error, Reason} -> {error, Reason};
-		{ok, []} -> ok;
-		{ok, Filenames} ->
-		    Timestamps = [TS
-				  || {"riak_core_ring", C1, TS}
-					 <- [list_to_tuple(string:tokens(FN,
-									 "."))
-					     || FN <- Filenames],
-				     C1 =:= Cluster],
-		    if Timestamps /= [] ->
-			   %% there are existing ring files
-			   TSPat = [io_lib:fread("~4d~2d~2d~2d~2d~2d", TS)
-				    || TS <- Timestamps],
-			   TSL = lists:reverse(lists:sort([TS
-							   || {ok, TS, []}
-								  <- TSPat])),
-			   Keep = prune_list(TSL),
-			   KeepTSs =
-			       [lists:flatten(io_lib:format("~B~2.10.0B~2.10.0B~2.10.0B~2.10.0B~2.10.0B",
-							    K))
-				|| K <- Keep],
-			   DelFNs = [Dir ++ "/" ++ FN
-				     || FN <- Filenames,
-					lists:all(fun (TS) ->
-							  string:str(FN, TS) =:=
-							      0
-						  end,
-						  KeepTSs)],
-			   _ = [file:delete(DelFN) || DelFN <- DelFNs],
-			   ok;
-		       true ->
-			   %% directory wasn't empty, but there are no ring
-			   %% files in it
-			   ok
-		    end
-	    end
-=======
         "<nostore>" -> ok;
         Dir ->
             Cluster = application:get_env(riak_core,
@@ -526,7 +332,6 @@
                            ok
                     end
             end
->>>>>>> 5e6e8312
     end.
 
 -ifdef(TEST).
@@ -534,11 +339,7 @@
 %% @private (only used for test instances)
 stop() ->
     try gen_server:call(?MODULE, stop) catch
-<<<<<<< HEAD
-	exit:{noproc, _} -> ok
-=======
         exit:{noproc, _} -> ok
->>>>>>> 5e6e8312
     end.
 
 -endif.
@@ -557,23 +358,6 @@
 reload_ring(test) -> riak_core_ring:fresh(16, node());
 reload_ring(live) ->
     case riak_core_ring_manager:find_latest_ringfile() of
-<<<<<<< HEAD
-	{ok, RingFile} ->
-	    case riak_core_ring_manager:read_ringfile(RingFile) of
-		{error, Reason} ->
-		    logger:critical("Failed to read ring file: ~p",
-				    [riak_core_util:posix_error(Reason)]),
-		    throw({error, Reason});
-		Ring -> Ring
-	    end;
-	{error, not_found} ->
-	    logger:warning("No ring file available."),
-	    riak_core_ring:fresh();
-	{error, Reason} ->
-	    logger:critical("Failed to load ring file: ~p",
-			    [riak_core_util:posix_error(Reason)]),
-	    throw({error, Reason})
-=======
         {ok, RingFile} ->
             case riak_core_ring_manager:read_ringfile(RingFile) of
                 {error, Reason} ->
@@ -589,7 +373,6 @@
             logger:critical("Failed to load ring file: ~p",
                             [riak_core_util:posix_error(Reason)]),
             throw({error, Reason})
->>>>>>> 5e6e8312
     end.
 
 handle_call(get_raw_ring, _From,
@@ -615,26 +398,6 @@
 handle_call({ring_trans, Fun, Args}, _From,
 	    State = #state{raw_ring = Ring}) ->
     case catch Fun(Ring, Args) of
-<<<<<<< HEAD
-	{new_ring, NewRing} ->
-	    State2 = prune_write_notify_ring(NewRing, State),
-	    riak_core_gossip:random_recursive_gossip(NewRing),
-	    {reply, {ok, NewRing}, State2};
-	{set_only, NewRing} ->
-	    State2 = prune_write_ring(NewRing, State),
-	    {reply, {ok, NewRing}, State2};
-	{reconciled_ring, NewRing} ->
-	    State2 = prune_write_notify_ring(NewRing, State),
-	    riak_core_gossip:recursive_gossip(NewRing),
-	    {reply, {ok, NewRing}, State2};
-	ignore -> {reply, not_changed, State};
-	{ignore, Reason} ->
-	    {reply, {not_changed, Reason}, State};
-	Other ->
-	    logger:error("ring_trans: invalid return value: ~p",
-			 [Other]),
-	    {reply, not_changed, State}
-=======
         {new_ring, NewRing} ->
             State2 = prune_write_notify_ring(NewRing, State),
             riak_core_gossip:random_recursive_gossip(NewRing),
@@ -653,7 +416,6 @@
             logger:error("ring_trans: invalid return value: ~p",
                          [Other]),
             {reply, not_changed, State}
->>>>>>> 5e6e8312
     end;
 handle_call({set_cluster_name, Name}, _From,
 	    State = #state{raw_ring = Ring}) ->
@@ -669,19 +431,6 @@
 handle_cast({refresh_my_ring, ClusterName}, State) ->
     {ok, Ring} = get_my_ring(),
     case riak_core_ring:cluster_name(Ring) of
-<<<<<<< HEAD
-	ClusterName -> handle_cast(refresh_my_ring, State);
-	_ -> {noreply, State}
-    end;
-handle_cast(refresh_my_ring, State) ->
-    {_, _, State2} = handle_call(refresh_my_ring,
-				 undefined,
-				 State),
-    {noreply, State2};
-handle_cast(write_ringfile, test) -> {noreply, test};
-handle_cast(write_ringfile,
-	    State = #state{raw_ring = Ring}) ->
-=======
         ClusterName -> handle_cast(refresh_my_ring, State);
         _ -> {noreply, State}
     end;
@@ -693,23 +442,11 @@
 handle_cast(write_ringfile, test) -> {noreply, test};
 handle_cast(write_ringfile,
             State = #state{raw_ring = Ring}) ->
->>>>>>> 5e6e8312
     ok = do_write_ringfile(Ring),
     {noreply, State}.
 
 handle_info(inactivity_timeout, State) ->
     case is_stable_ring(State) of
-<<<<<<< HEAD
-	{true, DeltaMS} ->
-	    logger:debug("Promoting ring after ~p", [DeltaMS]),
-	    promote_ring(),
-	    State2 = State#state{inactivity_timer = undefined},
-	    {noreply, State2};
-	{false, DeltaMS} ->
-	    Remaining = (?PROMOTE_TIMEOUT) - DeltaMS,
-	    State2 = set_timer(Remaining, State),
-	    {noreply, State2}
-=======
         {true, DeltaMS} ->
             logger:debug("Promoting ring after ~p", [DeltaMS]),
             promote_ring(),
@@ -719,7 +456,6 @@
             Remaining = (?PROMOTE_TIMEOUT) - DeltaMS,
             State2 = set_timer(Remaining, State),
             {noreply, State2}
->>>>>>> 5e6e8312
     end;
 handle_info(_Info, State) -> {noreply, State}.
 
@@ -735,17 +471,6 @@
 
 ring_dir() ->
     case application:get_env(riak_core,
-<<<<<<< HEAD
-			     ring_state_dir,
-			     undefined)
-	of
-	undefined ->
-	    filename:join(application:get_env(riak_core,
-					      platform_data_dir,
-					      "data"),
-			  "ring");
-	D -> D
-=======
                              ring_state_dir,
                              undefined)
         of
@@ -755,35 +480,21 @@
                                               "data"),
                           "ring");
         D -> D
->>>>>>> 5e6e8312
     end.
 
 prune_list([X | Rest]) ->
     lists:usort(lists:append([[X],
-<<<<<<< HEAD
-			      back(1, X, Rest),
-			      back(2, X, Rest),
-			      back(3, X, Rest),
-			      back(4, X, Rest),
-			      back(5, X, Rest)])).
-=======
                               back(1, X, Rest),
                               back(2, X, Rest),
                               back(3, X, Rest),
                               back(4, X, Rest),
                               back(5, X, Rest)])).
->>>>>>> 5e6e8312
 
 back(_N, _X, []) -> [];
 back(N, X, [H | T]) ->
     case lists:nth(N, X) =:= lists:nth(N, H) of
-<<<<<<< HEAD
-	true -> back(N, X, T);
-	false -> [H]
-=======
         true -> back(N, X, T);
         false -> [H]
->>>>>>> 5e6e8312
     end.
 
 set_ring(Ring, State) ->
@@ -801,13 +512,8 @@
 
 set_timer(Duration, State) ->
     Timer = erlang:send_after(Duration,
-<<<<<<< HEAD
-			      self(),
-			      inactivity_timeout),
-=======
                               self(),
                               inactivity_timeout),
->>>>>>> 5e6e8312
     State#state{inactivity_timer = Timer}.
 
 setup_ets(Mode) ->
@@ -815,15 +521,9 @@
     %% eunit tests, but is unneeded for normal Riak operation.
     catch ets:delete(?ETS),
     Access = case Mode of
-<<<<<<< HEAD
-		 live -> protected;
-		 test -> public
-	     end,
-=======
                  live -> protected;
                  test -> public
              end,
->>>>>>> 5e6e8312
     (?ETS) = ets:new(?ETS,
 		     [named_table, Access, {read_concurrency, true}]),
     Id = reset_ring_id(),
@@ -837,19 +537,11 @@
     %% Maintain ring id epoch using persistent_term to ensure ring id remains
     %% monotonic even if the riak_core_ring_manager crashes and restarts
     Epoch = case persistent_term:get(riak_ring_id_epoch,
-<<<<<<< HEAD
-				     undefined)
-		of
-		undefined -> 0;
-		Value -> Value
-	    end,
-=======
                                      undefined)
                 of
                 undefined -> 0;
                 Value -> Value
             end,
->>>>>>> 5e6e8312
     persistent_term:put(riak_ring_id_epoch, Epoch + 1),
     {Epoch + 1, 0}.
 
@@ -864,15 +556,6 @@
 	chashbin:create(riak_core_ring:chash(TaintedRing)),
     {Epoch, Id} = ets:lookup_element(?ETS, id, 2),
     Actions = [{ring, TaintedRing},
-<<<<<<< HEAD
-	       {raw_ring, Ring},
-	       {id, {Epoch, Id + 1}},
-	       {chashbin, CHBin}],
-    ets:insert(?ETS, Actions),
-    case persistent_term:get(?RING_KEY, undefined) of
-	ets -> ok;
-	_ -> persistent_term:put(?RING_KEY, ets)
-=======
                {raw_ring, Ring},
                {id, {Epoch, Id + 1}},
                {chashbin, CHBin}],
@@ -880,7 +563,6 @@
     case persistent_term:get(?RING_KEY, undefined) of
         ets -> ok;
         _ -> persistent_term:put(?RING_KEY, ets)
->>>>>>> 5e6e8312
     end,
     ok.
 
@@ -917,17 +599,10 @@
 back_test() ->
     X = [1, 2, 3],
     List1 = [[1, 2, 3],
-<<<<<<< HEAD
-	     [4, 2, 3],
-	     [7, 8, 3],
-	     [11, 12, 13],
-	     [1, 2, 3]],
-=======
              [4, 2, 3],
              [7, 8, 3],
              [11, 12, 13],
              [1, 2, 3]],
->>>>>>> 5e6e8312
     List2 = [[7, 8, 9], [1, 2, 3]],
     List3 = [[1, 2, 3]],
     ?assertEqual([[4, 2, 3]], (back(1, X, List1))),
@@ -938,17 +613,6 @@
 
 prune_list_test() ->
     TSList1 = [[2011, 2, 28, 16, 32, 16],
-<<<<<<< HEAD
-	       [2011, 2, 28, 16, 32, 36],
-	       [2011, 2, 28, 16, 30, 27],
-	       [2011, 2, 28, 16, 32, 16],
-	       [2011, 2, 28, 16, 32, 36]],
-    TSList2 = [[2011, 2, 28, 16, 32, 36],
-	       [2011, 2, 28, 16, 31, 16],
-	       [2011, 2, 28, 16, 30, 27],
-	       [2011, 2, 28, 16, 32, 16],
-	       [2011, 2, 28, 16, 32, 36]],
-=======
                [2011, 2, 28, 16, 32, 36],
                [2011, 2, 28, 16, 30, 27],
                [2011, 2, 28, 16, 32, 16],
@@ -958,7 +622,6 @@
                [2011, 2, 28, 16, 30, 27],
                [2011, 2, 28, 16, 32, 16],
                [2011, 2, 28, 16, 32, 36]],
->>>>>>> 5e6e8312
     PrunedList1 = [[2011, 2, 28, 16, 30, 27],
 		   [2011, 2, 28, 16, 32, 16]],
     PrunedList2 = [[2011, 2, 28, 16, 31, 16],
@@ -989,35 +652,6 @@
 refresh_my_ring_test() ->
     {spawn,
      fun () ->
-<<<<<<< HEAD
-	     setup_ets(test),
-	     Core_Settings = [{ring_creation_size, 4},
-			      {ring_state_dir, "_build/test/tmp"},
-			      {cluster_name, "test"}],
-	     [begin
-		  put({?MODULE, AppKey},
-		      application:get_env(riak_core, AppKey, undefined)),
-		  ok = application:set_env(riak_core, AppKey, Val)
-	      end
-	      || {AppKey, Val} <- Core_Settings],
-	     stop_core_processes(),
-	     riak_core_ring_events:start_link(),
-	     riak_core_ring_manager:start_link(test),
-	     riak_core_vnode_sup:start_link(),
-	     riak_core_vnode_master:start_link(riak_core_vnode),
-	     riak_core_test_util:setup_mockring1(),
-	     ?assertEqual(ok,
-			  (riak_core_ring_manager:refresh_my_ring())),
-	     stop_core_processes(),
-	     %% Cleanup the ring file created for this test
-	     {ok, RingFile} = find_latest_ringfile(),
-	     file:delete(RingFile),
-	     [ok = application:set_env(riak_core,
-				       AppKey,
-				       get({?MODULE, AppKey}))
-	      || {AppKey, _Val} <- Core_Settings],
-	     ok
-=======
              setup_ets(test),
              Core_Settings = [{ring_creation_size, 4},
                               {ring_state_dir, "_build/test/tmp"},
@@ -1045,7 +679,6 @@
                                        get({?MODULE, AppKey}))
               || {AppKey, _Val} <- Core_Settings],
              ok
->>>>>>> 5e6e8312
      end}.
 
 stop_core_processes() ->
