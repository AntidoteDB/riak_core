%% -------------------------------------------------------------------
%%
%% riak_core: Core Riak Application
%%
%% Copyright (c) 2007-2010 Basho Technologies, Inc.  All Rights Reserved.
%%
%% This file is provided to you under the Apache License,
%% Version 2.0 (the "License"); you may not use this file
%% except in compliance with the License.  You may obtain
%% a copy of the License at
%%
%%   http://www.apache.org/licenses/LICENSE-2.0
%%
%% Unless required by applicable law or agreed to in writing,
%% software distributed under the License is distributed on an
%% "AS IS" BASIS, WITHOUT WARRANTIES OR CONDITIONS OF ANY
%% KIND, either express or implied.  See the License for the
%% specific language governing permissions and limitations
%% under the License.
%%
%% -------------------------------------------------------------------
-module(riak_core_ring_util).

-export([assign/2,
<<<<<<< HEAD
	 check_ring/0,
	 check_ring/1,
	 check_ring/2,
	 hash_to_partition_id/2,
	 partition_id_to_hash/2,
	 hash_is_partition_boundary/2]).
=======
         check_ring/0,
         check_ring/1,
         check_ring/2,
         hash_to_partition_id/2,
         partition_id_to_hash/2,
         hash_is_partition_boundary/2]).
>>>>>>> 5e6e8312

-ifdef(TEST).

-include_lib("eunit/include/eunit.hrl").

-endif.

%% @doc Forcibly assign a partition to a specific node
assign(Partition, ToNode) ->
    F = fun (Ring, _) ->
		{new_ring,
		 riak_core_ring:transfer_node(Partition, ToNode, Ring)}
	end,
    {ok, _NewRing} = riak_core_ring_manager:ring_trans(F,
						       undefined),
    ok.

%% @doc Check the local ring for any preflists that do not satisfy n_val
check_ring() ->
    {ok, R} = riak_core_ring_manager:get_my_ring(),
    check_ring(R).

check_ring(Ring) ->
    {ok, Nval} = application:get_env(riak_core,
				     target_n_val),
    check_ring(Ring, Nval).

%% @doc Check a ring for any preflists that do not satisfy n_val
check_ring(Ring, Nval) ->
    Preflists = riak_core_ring:all_preflists(Ring, Nval),
    lists:foldl(fun (PL, Acc) ->
<<<<<<< HEAD
			PLNodes = lists:usort([Node || {_, Node} <- PL]),
			case length(PLNodes) of
			    Nval -> Acc;
			    _ -> ordsets:add_element(PL, Acc)
			end
		end,
		[],
		Preflists).
=======
                        PLNodes = lists:usort([Node || {_, Node} <- PL]),
                        case length(PLNodes) of
                            Nval -> Acc;
                            _ -> ordsets:add_element(PL, Acc)
                        end
                end,
                [],
                Preflists).
>>>>>>> 5e6e8312

-spec hash_to_partition_id(chash:index() |
			   chash:index_as_int(),
			   riak_core_ring:ring_size()) -> riak_core_ring:partition_id().

%% @doc Map a key hash (as binary or integer) to a partition ID [0, ring_size)
hash_to_partition_id(CHashKey, RingSize)
    when is_binary(CHashKey) ->
    <<CHashInt:160/integer>> = CHashKey,
    hash_to_partition_id(CHashInt, RingSize);
hash_to_partition_id(CHashInt, RingSize) ->
    CHashInt div chash:ring_increment(RingSize).

-spec
     partition_id_to_hash(riak_core_ring:partition_id(),
			  pos_integer()) -> chash:index_as_int().

%% @doc Identify the first key hash (integer form) in a partition ID [0, ring_size)
partition_id_to_hash(Id, RingSize) ->
    Id * chash:ring_increment(RingSize).

-spec hash_is_partition_boundary(chash:index() |
				 chash:index_as_int(),
				 pos_integer()) -> boolean().

%% @doc For user-facing tools, indicate whether a specified hash value
%% is a valid "boundary" value (first hash in some partition)
hash_is_partition_boundary(CHashKey, RingSize)
    when is_binary(CHashKey) ->
    <<CHashInt:160/integer>> = CHashKey,
    hash_is_partition_boundary(CHashInt, RingSize);
hash_is_partition_boundary(CHashInt, RingSize) ->
    CHashInt rem chash:ring_increment(RingSize) =:= 0.

%% ===================================================================
%% EUnit tests
%% ===================================================================
-ifdef(TEST).

%% Use pure unit tests to make certain that binary hashes
%% are handled.

%% Partition boundaries are reversable.
reverse_test() ->
    IntIndex = riak_core_ring_util:partition_id_to_hash(31,
							32),
    HashIndex = <<IntIndex:160>>,
    ?assertEqual(31,
		 (riak_core_ring_util:hash_to_partition_id(HashIndex,
							   32))),
    ?assertEqual(0,
		 (riak_core_ring_util:hash_to_partition_id(<<0:160>>,
							   32))).

%% Index values somewhere in the middle of a partition can be mapped
%% to partition IDs.
partition_test() ->
    IntIndex = riak_core_ring_util:partition_id_to_hash(20,
<<<<<<< HEAD
							32)
		   + chash:ring_increment(32) div 3,
=======
                                                        32)
                   + chash:ring_increment(32) div 3,
>>>>>>> 5e6e8312
    HashIndex = <<IntIndex:160>>,
    ?assertEqual(20,
		 (riak_core_ring_util:hash_to_partition_id(HashIndex,
							   32))).

%% Index values divisible by partition size are boundary values, others are not
boundary_test() ->
    BoundaryIndex =
	riak_core_ring_util:partition_id_to_hash(15, 32),
    ?assert((riak_core_ring_util:hash_is_partition_boundary(<<BoundaryIndex:160>>,
							    32))),
    ?assertNot((riak_core_ring_util:hash_is_partition_boundary(<<(BoundaryIndex
<<<<<<< HEAD
								      +
								      32):160>>,
							       32))),
    ?assertNot((riak_core_ring_util:hash_is_partition_boundary(<<(BoundaryIndex
								      -
								      32):160>>,
							       32))),
    ?assertNot((riak_core_ring_util:hash_is_partition_boundary(<<(BoundaryIndex
								      +
								      1):160>>,
							       32))),
    ?assertNot((riak_core_ring_util:hash_is_partition_boundary(<<(BoundaryIndex
								      -
								      1):160>>,
							       32))),
    ?assertNot((riak_core_ring_util:hash_is_partition_boundary(<<(BoundaryIndex
								      +
								      2):160>>,
							       32))),
    ?assertNot((riak_core_ring_util:hash_is_partition_boundary(<<(BoundaryIndex
								      +
								      10):160>>,
							       32))).
=======
                                                                      +
                                                                      32):160>>,
                                                               32))),
    ?assertNot((riak_core_ring_util:hash_is_partition_boundary(<<(BoundaryIndex
                                                                      -
                                                                      32):160>>,
                                                               32))),
    ?assertNot((riak_core_ring_util:hash_is_partition_boundary(<<(BoundaryIndex
                                                                      +
                                                                      1):160>>,
                                                               32))),
    ?assertNot((riak_core_ring_util:hash_is_partition_boundary(<<(BoundaryIndex
                                                                      -
                                                                      1):160>>,
                                                               32))),
    ?assertNot((riak_core_ring_util:hash_is_partition_boundary(<<(BoundaryIndex
                                                                      +
                                                                      2):160>>,
                                                               32))),
    ?assertNot((riak_core_ring_util:hash_is_partition_boundary(<<(BoundaryIndex
                                                                      +
                                                                      10):160>>,
                                                               32))).
>>>>>>> 5e6e8312

-endif. % TEST<|MERGE_RESOLUTION|>--- conflicted
+++ resolved
@@ -22,21 +22,12 @@
 -module(riak_core_ring_util).
 
 -export([assign/2,
-<<<<<<< HEAD
-	 check_ring/0,
-	 check_ring/1,
-	 check_ring/2,
-	 hash_to_partition_id/2,
-	 partition_id_to_hash/2,
-	 hash_is_partition_boundary/2]).
-=======
          check_ring/0,
          check_ring/1,
          check_ring/2,
          hash_to_partition_id/2,
          partition_id_to_hash/2,
          hash_is_partition_boundary/2]).
->>>>>>> 5e6e8312
 
 -ifdef(TEST).
 
@@ -68,16 +59,6 @@
 check_ring(Ring, Nval) ->
     Preflists = riak_core_ring:all_preflists(Ring, Nval),
     lists:foldl(fun (PL, Acc) ->
-<<<<<<< HEAD
-			PLNodes = lists:usort([Node || {_, Node} <- PL]),
-			case length(PLNodes) of
-			    Nval -> Acc;
-			    _ -> ordsets:add_element(PL, Acc)
-			end
-		end,
-		[],
-		Preflists).
-=======
                         PLNodes = lists:usort([Node || {_, Node} <- PL]),
                         case length(PLNodes) of
                             Nval -> Acc;
@@ -86,7 +67,6 @@
                 end,
                 [],
                 Preflists).
->>>>>>> 5e6e8312
 
 -spec hash_to_partition_id(chash:index() |
 			   chash:index_as_int(),
@@ -145,13 +125,8 @@
 %% to partition IDs.
 partition_test() ->
     IntIndex = riak_core_ring_util:partition_id_to_hash(20,
-<<<<<<< HEAD
-							32)
-		   + chash:ring_increment(32) div 3,
-=======
                                                         32)
                    + chash:ring_increment(32) div 3,
->>>>>>> 5e6e8312
     HashIndex = <<IntIndex:160>>,
     ?assertEqual(20,
 		 (riak_core_ring_util:hash_to_partition_id(HashIndex,
@@ -164,31 +139,6 @@
     ?assert((riak_core_ring_util:hash_is_partition_boundary(<<BoundaryIndex:160>>,
 							    32))),
     ?assertNot((riak_core_ring_util:hash_is_partition_boundary(<<(BoundaryIndex
-<<<<<<< HEAD
-								      +
-								      32):160>>,
-							       32))),
-    ?assertNot((riak_core_ring_util:hash_is_partition_boundary(<<(BoundaryIndex
-								      -
-								      32):160>>,
-							       32))),
-    ?assertNot((riak_core_ring_util:hash_is_partition_boundary(<<(BoundaryIndex
-								      +
-								      1):160>>,
-							       32))),
-    ?assertNot((riak_core_ring_util:hash_is_partition_boundary(<<(BoundaryIndex
-								      -
-								      1):160>>,
-							       32))),
-    ?assertNot((riak_core_ring_util:hash_is_partition_boundary(<<(BoundaryIndex
-								      +
-								      2):160>>,
-							       32))),
-    ?assertNot((riak_core_ring_util:hash_is_partition_boundary(<<(BoundaryIndex
-								      +
-								      10):160>>,
-							       32))).
-=======
                                                                       +
                                                                       32):160>>,
                                                                32))),
@@ -212,6 +162,5 @@
                                                                       +
                                                                       10):160>>,
                                                                32))).
->>>>>>> 5e6e8312
 
 -endif. % TEST