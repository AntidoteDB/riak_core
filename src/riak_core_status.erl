%% -------------------------------------------------------------------
%%
%% Riak: A lightweight, decentralized key-value store.
%%
%% Copyright (c) 2007-2011 Basho Technologies, Inc.  All Rights Reserved.
%%
%% This file is provided to you under the Apache License,
%% Version 2.0 (the "License"); you may not use this file
%% except in compliance with the License.  You may obtain
%% a copy of the License at
%%
%%   http://www.apache.org/licenses/LICENSE-2.0
%%
%% Unless required by applicable law or agreed to in writing,
%% software distributed under the License is distributed on an
%% "AS IS" BASIS, WITHOUT WARRANTIES OR CONDITIONS OF ANY
%% KIND, either express or implied.  See the License for the
%% specific language governing permissions and limitations
%% under the License.
%%
%% -------------------------------------------------------------------
-module(riak_core_status).

-export([ringready/0,
<<<<<<< HEAD
	 all_active_transfers/0,
	 transfers/0,
	 partitions/2,
	 ring_status/0]).
=======
         all_active_transfers/0,
         transfers/0,
         partitions/2,
         ring_status/0]).
>>>>>>> 5e6e8312

-spec ringready() -> {ok, [atom()]} | {error, any()}.

ringready() ->
    case get_rings() of
<<<<<<< HEAD
	{[], Rings} ->
	    {N1, R1} = hd(Rings),
	    case rings_match(hash_ring(R1), tl(Rings)) of
		true ->
		    Nodes = [N || {N, _} <- Rings],
		    {ok, Nodes};
		{false, N2} -> {error, {different_owners, N1, N2}}
	    end;
	{Down, _Rings} -> {error, {nodes_down, Down}}
=======
        {[], Rings} ->
            {N1, R1} = hd(Rings),
            case rings_match(hash_ring(R1), tl(Rings)) of
                true ->
                    Nodes = [N || {N, _} <- Rings],
                    {ok, Nodes};
                {false, N2} -> {error, {different_owners, N1, N2}}
            end;
        {Down, _Rings} -> {error, {nodes_down, Down}}
>>>>>>> 5e6e8312
    end.

-spec transfers() -> {[atom()],
		      [{waiting_to_handoff, atom(), integer()} |
		       {stopped, atom(), integer()}]}.

transfers() ->
    {Down, Rings} = get_rings(),
    %% Work out which vnodes are running and which partitions they claim
    F = fun ({N, R}, Acc) ->
<<<<<<< HEAD
		{_Pri, Sec, Stopped} = partitions(N, R),
		Acc1 = case Sec of
			   [] -> [];
			   _ -> [{waiting_to_handoff, N, length(Sec)}]
		       end,
		case Stopped of
		    [] -> Acc1 ++ Acc;
		    _ -> Acc1 ++ [{stopped, N, length(Stopped)} | Acc]
		end
	end,
=======
                {_Pri, Sec, Stopped} = partitions(N, R),
                Acc1 = case Sec of
                           [] -> [];
                           _ -> [{waiting_to_handoff, N, length(Sec)}]
                       end,
                case Stopped of
                    [] -> Acc1 ++ Acc;
                    _ -> Acc1 ++ [{stopped, N, length(Stopped)} | Acc]
                end
        end,
>>>>>>> 5e6e8312
    {Down, lists:foldl(F, [], Rings)}.

%% @doc Produce status for all active transfers in the cluster.
-spec all_active_transfers() -> {Xfers :: list(),
				 Down :: list()}.

all_active_transfers() ->
    {Xfers, Down} =
<<<<<<< HEAD
	riak_core_util:rpc_every_member(riak_core_handoff_manager,
					status,
					[{direction, outbound}],
					5000),
=======
        riak_core_util:rpc_every_member(riak_core_handoff_manager,
                                        status,
                                        [{direction, outbound}],
                                        5000),
>>>>>>> 5e6e8312
    {Xfers, Down}.

ring_status() ->
    %% Determine which nodes are reachable as well as what vnode modules
    %% are running on each node.
    {ok, Ring} = riak_core_ring_manager:get_raw_ring(),
    {AllMods, Down} =
<<<<<<< HEAD
	riak_core_util:rpc_every_member_ann(riak_core,
					    vnode_modules,
					    [],
					    1000),
    %% Check if the claimant is running and if it believes the ring is ready
    Claimant = riak_core_ring:claimant(Ring),
    case riak_core_util:safe_rpc(Claimant,
				 riak_core_ring,
				 ring_ready,
				 [],
				 5000)
	of
	{badrpc, _} ->
	    Down2 = lists:usort([Claimant | Down]),
	    RingReady = undefined;
	RingReady ->
	    Down2 = Down,
	    RingReady = RingReady
=======
        riak_core_util:rpc_every_member_ann(riak_core,
                                            vnode_modules,
                                            [],
                                            1000),
    %% Check if the claimant is running and if it believes the ring is ready
    Claimant = riak_core_ring:claimant(Ring),
    case riak_core_util:safe_rpc(Claimant,
                                 riak_core_ring,
                                 ring_ready,
                                 [],
                                 5000)
        of
        {badrpc, _} ->
            Down2 = lists:usort([Claimant | Down]),
            RingReady = undefined;
        RingReady ->
            Down2 = Down,
            RingReady = RingReady
>>>>>>> 5e6e8312
    end,
    %% Get the list of pending ownership changes
    Changes = riak_core_ring:pending_changes(Ring),
    %% Group pending changes by (Owner, NextOwner)
    Merged = lists:foldl(fun ({Idx,
<<<<<<< HEAD
			       Owner,
			       NextOwner,
			       Mods,
			       Status},
			      Acc) ->
				 orddict:append({Owner, NextOwner},
						{Idx, Mods, Status},
						Acc)
			 end,
			 [],
			 Changes),
=======
                               Owner,
                               NextOwner,
                               Mods,
                               Status},
                              Acc) ->
                                 orddict:append({Owner, NextOwner},
                                                {Idx, Mods, Status},
                                                Acc)
                         end,
                         [],
                         Changes),
>>>>>>> 5e6e8312
    %% For each pending transfer, determine which vnode modules have completed
    %% handoff and which we are still waiting on.
    %% Final result is of the form:
    %%   [{Owner, NextOwner}, [{Index, WaitingMods, CompletedMods, Status}]]
    TransferStatus = orddict:map(fun ({Owner, _},
<<<<<<< HEAD
				      Transfers) ->
					 case orddict:find(Owner, AllMods) of
					     error ->
						 [{Idx, down, Mods, Status}
						  || {Idx, Mods, Status}
							 <- Transfers];
					     {ok, OwnerMods} ->
						 NodeMods = [Mod
							     || {_App, Mod}
								    <- OwnerMods],
						 [{Idx,
						   NodeMods -- Mods,
						   Mods,
						   Status}
						  || {Idx, Mods, Status}
							 <- Transfers]
					 end
				 end,
				 Merged),
=======
                                      Transfers) ->
                                         case orddict:find(Owner, AllMods) of
                                             error ->
                                                 [{Idx, down, Mods, Status}
                                                  || {Idx, Mods, Status}
                                                         <- Transfers];
                                             {ok, OwnerMods} ->
                                                 NodeMods = [Mod
                                                             || {_App, Mod}
                                                                    <- OwnerMods],
                                                 [{Idx,
                                                   NodeMods -- Mods,
                                                   Mods,
                                                   Status}
                                                  || {Idx, Mods, Status}
                                                         <- Transfers]
                                         end
                                 end,
                                 Merged),
>>>>>>> 5e6e8312
    MarkedDown = riak_core_ring:down_members(Ring),
    {Claimant,
     RingReady,
     Down2,
     MarkedDown,
     TransferStatus}.

%% ===================================================================
%% Internal functions
%% ===================================================================

%% Retrieve the rings for all other nodes by RPC
get_rings() ->
    {RawRings, Down} =
<<<<<<< HEAD
	riak_core_util:rpc_every_member(riak_core_ring_manager,
					get_my_ring,
					[],
					30000),
=======
        riak_core_util:rpc_every_member(riak_core_ring_manager,
                                        get_my_ring,
                                        [],
                                        30000),
>>>>>>> 5e6e8312
    Rings =
	orddict:from_list([{riak_core_ring:owner_node(R), R}
			   || {ok, R} <- RawRings]),
    {lists:sort(Down), Rings}.

%% Produce a hash of the 'chash' portion of the ring
hash_ring(R) ->
    erlang:phash2(riak_core_ring:all_owners(R)).

%% Check if all rings match given a hash and a list of [{N,P}] to check
rings_match(_, []) -> true;
rings_match(R1hash, [{N2, R2} | Rest]) ->
    case hash_ring(R2) of
<<<<<<< HEAD
	R1hash -> rings_match(R1hash, Rest);
	_ -> {false, N2}
=======
        R1hash -> rings_match(R1hash, Rest);
        _ -> {false, N2}
>>>>>>> 5e6e8312
    end.

%% Get a list of active partition numbers - regardless of vnode type
-spec
     active_partitions(node()) -> ordsets:ordset(non_neg_integer()).

active_partitions(Node) ->
    case riak_core_util:safe_rpc(Node,
<<<<<<< HEAD
				 riak_core_vnode_manager,
				 all_vnodes,
				 [],
				 30000)
	of
	{badrpc, _} -> ordsets:new();
	VNodes ->
	    lists:foldl(fun ({_, P, _}, Ps) ->
				ordsets:add_element(P, Ps)
			end,
			ordsets:new(),
			VNodes)
=======
                                 riak_core_vnode_manager,
                                 all_vnodes,
                                 [],
                                 30000)
        of
        {badrpc, _} -> ordsets:new();
        VNodes ->
            lists:foldl(fun ({_, P, _}, Ps) ->
                                ordsets:add_element(P, Ps)
                        end,
                        ordsets:new(),
                        VNodes)
>>>>>>> 5e6e8312
    end.

%% Return a list of active primary partitions, active secondary partitions (to be handed off)
%% and stopped partitions that should be started
partitions(Node, Ring) ->
    Owners = riak_core_ring:all_owners(Ring),
    Owned = ordsets:from_list(owned_partitions(Owners,
					       Node)),
    Active = active_partitions(Node),
    Stopped = ordsets:subtract(Owned, Active),
    Secondary = ordsets:subtract(Active, Owned),
    Primary = ordsets:subtract(Active, Secondary),
    {Primary, Secondary, Stopped}.

%% Return the list of partitions owned by a node
owned_partitions(Owners, Node) ->
    [P || {P, Owner} <- Owners, Owner =:= Node].

%% ===================================================================
%% Unit tests
%% ===================================================================
-ifdef(TEST).

-include_lib("eunit/include/eunit.hrl").

-define(TEST_RINGDIR, "_build/test_ring").

-define(TEST_RINGFILE, (?TEST_RINGDIR) ++ "/ring").

-define(TMP_RINGFILE, (?TEST_RINGFILE) ++ ".tmp").

set_my_ring_test() ->
    riak_core_ring_manager:setup_ets(test),
    application:set_env(riak_core, ring_creation_size, 4),
    Ring = riak_core_ring:fresh(),
    riak_core_ring_manager:set_ring_global(Ring),
    {ok, MyRing} = riak_core_ring_manager:get_my_ring(),
    ?assert((riak_core_ring:nearly_equal(Ring, MyRing))),
    %% this call should not crash
    get_rings(),
    riak_core_ring_manager:cleanup_ets(test).

-endif.<|MERGE_RESOLUTION|>--- conflicted
+++ resolved
@@ -22,33 +22,15 @@
 -module(riak_core_status).
 
 -export([ringready/0,
-<<<<<<< HEAD
-	 all_active_transfers/0,
-	 transfers/0,
-	 partitions/2,
-	 ring_status/0]).
-=======
          all_active_transfers/0,
          transfers/0,
          partitions/2,
          ring_status/0]).
->>>>>>> 5e6e8312
 
 -spec ringready() -> {ok, [atom()]} | {error, any()}.
 
 ringready() ->
     case get_rings() of
-<<<<<<< HEAD
-	{[], Rings} ->
-	    {N1, R1} = hd(Rings),
-	    case rings_match(hash_ring(R1), tl(Rings)) of
-		true ->
-		    Nodes = [N || {N, _} <- Rings],
-		    {ok, Nodes};
-		{false, N2} -> {error, {different_owners, N1, N2}}
-	    end;
-	{Down, _Rings} -> {error, {nodes_down, Down}}
-=======
         {[], Rings} ->
             {N1, R1} = hd(Rings),
             case rings_match(hash_ring(R1), tl(Rings)) of
@@ -58,7 +40,6 @@
                 {false, N2} -> {error, {different_owners, N1, N2}}
             end;
         {Down, _Rings} -> {error, {nodes_down, Down}}
->>>>>>> 5e6e8312
     end.
 
 -spec transfers() -> {[atom()],
@@ -69,18 +50,6 @@
     {Down, Rings} = get_rings(),
     %% Work out which vnodes are running and which partitions they claim
     F = fun ({N, R}, Acc) ->
-<<<<<<< HEAD
-		{_Pri, Sec, Stopped} = partitions(N, R),
-		Acc1 = case Sec of
-			   [] -> [];
-			   _ -> [{waiting_to_handoff, N, length(Sec)}]
-		       end,
-		case Stopped of
-		    [] -> Acc1 ++ Acc;
-		    _ -> Acc1 ++ [{stopped, N, length(Stopped)} | Acc]
-		end
-	end,
-=======
                 {_Pri, Sec, Stopped} = partitions(N, R),
                 Acc1 = case Sec of
                            [] -> [];
@@ -91,7 +60,6 @@
                     _ -> Acc1 ++ [{stopped, N, length(Stopped)} | Acc]
                 end
         end,
->>>>>>> 5e6e8312
     {Down, lists:foldl(F, [], Rings)}.
 
 %% @doc Produce status for all active transfers in the cluster.
@@ -100,17 +68,10 @@
 
 all_active_transfers() ->
     {Xfers, Down} =
-<<<<<<< HEAD
-	riak_core_util:rpc_every_member(riak_core_handoff_manager,
-					status,
-					[{direction, outbound}],
-					5000),
-=======
         riak_core_util:rpc_every_member(riak_core_handoff_manager,
                                         status,
                                         [{direction, outbound}],
                                         5000),
->>>>>>> 5e6e8312
     {Xfers, Down}.
 
 ring_status() ->
@@ -118,26 +79,6 @@
     %% are running on each node.
     {ok, Ring} = riak_core_ring_manager:get_raw_ring(),
     {AllMods, Down} =
-<<<<<<< HEAD
-	riak_core_util:rpc_every_member_ann(riak_core,
-					    vnode_modules,
-					    [],
-					    1000),
-    %% Check if the claimant is running and if it believes the ring is ready
-    Claimant = riak_core_ring:claimant(Ring),
-    case riak_core_util:safe_rpc(Claimant,
-				 riak_core_ring,
-				 ring_ready,
-				 [],
-				 5000)
-	of
-	{badrpc, _} ->
-	    Down2 = lists:usort([Claimant | Down]),
-	    RingReady = undefined;
-	RingReady ->
-	    Down2 = Down,
-	    RingReady = RingReady
-=======
         riak_core_util:rpc_every_member_ann(riak_core,
                                             vnode_modules,
                                             [],
@@ -156,25 +97,11 @@
         RingReady ->
             Down2 = Down,
             RingReady = RingReady
->>>>>>> 5e6e8312
     end,
     %% Get the list of pending ownership changes
     Changes = riak_core_ring:pending_changes(Ring),
     %% Group pending changes by (Owner, NextOwner)
     Merged = lists:foldl(fun ({Idx,
-<<<<<<< HEAD
-			       Owner,
-			       NextOwner,
-			       Mods,
-			       Status},
-			      Acc) ->
-				 orddict:append({Owner, NextOwner},
-						{Idx, Mods, Status},
-						Acc)
-			 end,
-			 [],
-			 Changes),
-=======
                                Owner,
                                NextOwner,
                                Mods,
@@ -186,33 +113,11 @@
                          end,
                          [],
                          Changes),
->>>>>>> 5e6e8312
     %% For each pending transfer, determine which vnode modules have completed
     %% handoff and which we are still waiting on.
     %% Final result is of the form:
     %%   [{Owner, NextOwner}, [{Index, WaitingMods, CompletedMods, Status}]]
     TransferStatus = orddict:map(fun ({Owner, _},
-<<<<<<< HEAD
-				      Transfers) ->
-					 case orddict:find(Owner, AllMods) of
-					     error ->
-						 [{Idx, down, Mods, Status}
-						  || {Idx, Mods, Status}
-							 <- Transfers];
-					     {ok, OwnerMods} ->
-						 NodeMods = [Mod
-							     || {_App, Mod}
-								    <- OwnerMods],
-						 [{Idx,
-						   NodeMods -- Mods,
-						   Mods,
-						   Status}
-						  || {Idx, Mods, Status}
-							 <- Transfers]
-					 end
-				 end,
-				 Merged),
-=======
                                       Transfers) ->
                                          case orddict:find(Owner, AllMods) of
                                              error ->
@@ -232,7 +137,6 @@
                                          end
                                  end,
                                  Merged),
->>>>>>> 5e6e8312
     MarkedDown = riak_core_ring:down_members(Ring),
     {Claimant,
      RingReady,
@@ -247,17 +151,10 @@
 %% Retrieve the rings for all other nodes by RPC
 get_rings() ->
     {RawRings, Down} =
-<<<<<<< HEAD
-	riak_core_util:rpc_every_member(riak_core_ring_manager,
-					get_my_ring,
-					[],
-					30000),
-=======
         riak_core_util:rpc_every_member(riak_core_ring_manager,
                                         get_my_ring,
                                         [],
                                         30000),
->>>>>>> 5e6e8312
     Rings =
 	orddict:from_list([{riak_core_ring:owner_node(R), R}
 			   || {ok, R} <- RawRings]),
@@ -271,13 +168,8 @@
 rings_match(_, []) -> true;
 rings_match(R1hash, [{N2, R2} | Rest]) ->
     case hash_ring(R2) of
-<<<<<<< HEAD
-	R1hash -> rings_match(R1hash, Rest);
-	_ -> {false, N2}
-=======
         R1hash -> rings_match(R1hash, Rest);
         _ -> {false, N2}
->>>>>>> 5e6e8312
     end.
 
 %% Get a list of active partition numbers - regardless of vnode type
@@ -286,20 +178,6 @@
 
 active_partitions(Node) ->
     case riak_core_util:safe_rpc(Node,
-<<<<<<< HEAD
-				 riak_core_vnode_manager,
-				 all_vnodes,
-				 [],
-				 30000)
-	of
-	{badrpc, _} -> ordsets:new();
-	VNodes ->
-	    lists:foldl(fun ({_, P, _}, Ps) ->
-				ordsets:add_element(P, Ps)
-			end,
-			ordsets:new(),
-			VNodes)
-=======
                                  riak_core_vnode_manager,
                                  all_vnodes,
                                  [],
@@ -312,7 +190,6 @@
                         end,
                         ordsets:new(),
                         VNodes)
->>>>>>> 5e6e8312
     end.
 
 %% Return a list of active primary partitions, active secondary partitions (to be handed off)
