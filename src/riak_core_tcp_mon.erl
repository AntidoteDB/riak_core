--- conflicted
+++ resolved
@@ -466,9 +466,6 @@
         spawn(fun () ->
             %% server
             {ok, S} = ssl:transport_accept(LS),
-<<<<<<< HEAD
-            {ok, SslSock} = ssl:handshake(S),
-=======
             {ok, SslSock} = case ssl_handshake(S) of
                 ok ->
                     {ok, S};
@@ -477,7 +474,6 @@
                 Error = {error, _} ->
                     Error
             end,
->>>>>>> f8232ba7
             ssl_recv_loop(SslSock)
         end),
 
