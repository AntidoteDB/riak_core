%% -------------------------------------------------------------------
%%
%% riak_test_util: utilities for test scripts
%%
%% Copyright (c) 2007-2010 Basho Technologies, Inc.  All Rights Reserved.
%%
%% This file is provided to you under the Apache License,
%% Version 2.0 (the "License"); you may not use this file
%% except in compliance with the License.  You may obtain
%% a copy of the License at
%%
%%   http://www.apache.org/licenses/LICENSE-2.0
%%
%% Unless required by applicable law or agreed to in writing,
%% software distributed under the License is distributed on an
%% "AS IS" BASIS, WITHOUT WARRANTIES OR CONDITIONS OF ANY
%% KIND, either express or implied.  See the License for the
%% specific language governing permissions and limitations
%% under the License.
%%
%% -------------------------------------------------------------------

%% @doc utilities for test scripts

-module(riak_core_test_util).

-ifdef(TEST).

-export([setup_mockring1/0,
<<<<<<< HEAD
	 fake_ring/2,
	 stop_pid/1,
	 wait_for_pid/1,
	 stop_pid/2,
	 unlink_named_process/1]).
=======
         fake_ring/2,
         stop_pid/1,
         wait_for_pid/1,
         stop_pid/2,
         unlink_named_process/1]).
>>>>>>> 5e6e8312

-include_lib("eunit/include/eunit.hrl").

stop_pid(undefined) -> ok;
stop_pid(Name) when is_atom(Name) ->
    stop_pid(whereis(Name));
stop_pid(Other) when not is_pid(Other) -> ok;
stop_pid(Pid) -> stop_pid(Pid, kill).

stop_pid(Other, _ExitType) when not is_pid(Other) -> ok;
stop_pid(Pid, ExitType) ->
    unlink(Pid),
    exit(Pid, ExitType),
    ok = wait_for_pid(Pid).

wait_for_pid(Pid) ->
    Mref = erlang:monitor(process, Pid),
    receive
<<<<<<< HEAD
	{'DOWN', Mref, process, _, _} -> ok
	after 5000 -> {error, didnotexit}
=======
        {'DOWN', Mref, process, _, _} -> ok
        after 5000 -> {error, didnotexit}
>>>>>>> 5e6e8312
    end.

unlink_named_process(Name) when is_atom(Name) ->
    unlink(whereis(Name)).

setup_mockring1() ->
    % requires a running riak_core_ring_manager, in test-mode is ok
    Ring0 = riak_core_ring:fresh(16, node()),
    Ring1 = riak_core_ring:add_member(node(),
<<<<<<< HEAD
				      Ring0,
				      othernode@otherhost),
    Ring2 = riak_core_ring:add_member(node(),
				      Ring1,
				      othernode2@otherhost2),
    Ring3 = lists:foldl(fun (_, R) ->
				riak_core_ring:transfer_node(hd(riak_core_ring:my_indices(R)),
							     othernode@otherhost,
							     R)
			end,
			Ring2,
			[1, 2, 3, 4, 5, 6]),
    Ring = lists:foldl(fun (_, R) ->
			       riak_core_ring:transfer_node(hd(riak_core_ring:my_indices(R)),
							    othernode2@otherhost2,
							    R)
		       end,
		       Ring3,
		       [1, 2, 3, 4, 5, 6]),
=======
                                      Ring0,
                                      othernode@otherhost),
    Ring2 = riak_core_ring:add_member(node(),
                                      Ring1,
                                      othernode2@otherhost2),
    Ring3 = lists:foldl(fun (_, R) ->
                                riak_core_ring:transfer_node(hd(riak_core_ring:my_indices(R)),
                                                             othernode@otherhost,
                                                             R)
                        end,
                        Ring2,
                        [1, 2, 3, 4, 5, 6]),
    Ring = lists:foldl(fun (_, R) ->
                               riak_core_ring:transfer_node(hd(riak_core_ring:my_indices(R)),
                                                            othernode2@otherhost2,
                                                            R)
                       end,
                       Ring3,
                       [1, 2, 3, 4, 5, 6]),
>>>>>>> 5e6e8312
    riak_core_ring_manager:set_ring_global(Ring).

fake_ring(Size, NumNodes) ->
    ManyNodes = [list_to_atom("dev" ++
<<<<<<< HEAD
				  integer_to_list(X) ++ "@127.0.0.1")
		 || _ <- lists:seq(0, Size div NumNodes),
		    X <- lists:seq(1, NumNodes)],
=======
                                  integer_to_list(X) ++ "@127.0.0.1")
                 || _ <- lists:seq(0, Size div NumNodes),
                    X <- lists:seq(1, NumNodes)],
>>>>>>> 5e6e8312
    Nodes = lists:sublist(ManyNodes, Size),
    Inc = chash:ring_increment(Size),
    Indices = lists:seq(0, (Size - 1) * Inc, Inc),
    Owners = lists:zip(Indices, Nodes),
    [Node | OtherNodes] = Nodes,
    Ring = riak_core_ring:fresh(Size, Node),
    Ring2 = lists:foldl(fun (OtherNode, RingAcc) ->
<<<<<<< HEAD
				RingAcc2 = riak_core_ring:add_member(Node,
								     RingAcc,
								     OtherNode),
				riak_core_ring:set_member(Node,
							  RingAcc2,
							  OtherNode,
							  valid,
							  same_vclock)
			end,
			Ring,
			OtherNodes),
    Ring3 = lists:foldl(fun ({Idx, Owner}, RingAcc) ->
				riak_core_ring:transfer_node(Idx,
							     Owner,
							     RingAcc)
			end,
			Ring2,
			Owners),
=======
                                RingAcc2 = riak_core_ring:add_member(Node,
                                                                     RingAcc,
                                                                     OtherNode),
                                riak_core_ring:set_member(Node,
                                                          RingAcc2,
                                                          OtherNode,
                                                          valid,
                                                          same_vclock)
                        end,
                        Ring,
                        OtherNodes),
    Ring3 = lists:foldl(fun ({Idx, Owner}, RingAcc) ->
                                riak_core_ring:transfer_node(Idx,
                                                             Owner,
                                                             RingAcc)
                        end,
                        Ring2,
                        Owners),
>>>>>>> 5e6e8312
    Ring3.

-endif. %TEST.<|MERGE_RESOLUTION|>--- conflicted
+++ resolved
@@ -27,19 +27,11 @@
 -ifdef(TEST).
 
 -export([setup_mockring1/0,
-<<<<<<< HEAD
-	 fake_ring/2,
-	 stop_pid/1,
-	 wait_for_pid/1,
-	 stop_pid/2,
-	 unlink_named_process/1]).
-=======
          fake_ring/2,
          stop_pid/1,
          wait_for_pid/1,
          stop_pid/2,
          unlink_named_process/1]).
->>>>>>> 5e6e8312
 
 -include_lib("eunit/include/eunit.hrl").
 
@@ -58,13 +50,8 @@
 wait_for_pid(Pid) ->
     Mref = erlang:monitor(process, Pid),
     receive
-<<<<<<< HEAD
-	{'DOWN', Mref, process, _, _} -> ok
-	after 5000 -> {error, didnotexit}
-=======
         {'DOWN', Mref, process, _, _} -> ok
         after 5000 -> {error, didnotexit}
->>>>>>> 5e6e8312
     end.
 
 unlink_named_process(Name) when is_atom(Name) ->
@@ -74,27 +61,6 @@
     % requires a running riak_core_ring_manager, in test-mode is ok
     Ring0 = riak_core_ring:fresh(16, node()),
     Ring1 = riak_core_ring:add_member(node(),
-<<<<<<< HEAD
-				      Ring0,
-				      othernode@otherhost),
-    Ring2 = riak_core_ring:add_member(node(),
-				      Ring1,
-				      othernode2@otherhost2),
-    Ring3 = lists:foldl(fun (_, R) ->
-				riak_core_ring:transfer_node(hd(riak_core_ring:my_indices(R)),
-							     othernode@otherhost,
-							     R)
-			end,
-			Ring2,
-			[1, 2, 3, 4, 5, 6]),
-    Ring = lists:foldl(fun (_, R) ->
-			       riak_core_ring:transfer_node(hd(riak_core_ring:my_indices(R)),
-							    othernode2@otherhost2,
-							    R)
-		       end,
-		       Ring3,
-		       [1, 2, 3, 4, 5, 6]),
-=======
                                       Ring0,
                                       othernode@otherhost),
     Ring2 = riak_core_ring:add_member(node(),
@@ -114,20 +80,13 @@
                        end,
                        Ring3,
                        [1, 2, 3, 4, 5, 6]),
->>>>>>> 5e6e8312
     riak_core_ring_manager:set_ring_global(Ring).
 
 fake_ring(Size, NumNodes) ->
     ManyNodes = [list_to_atom("dev" ++
-<<<<<<< HEAD
-				  integer_to_list(X) ++ "@127.0.0.1")
-		 || _ <- lists:seq(0, Size div NumNodes),
-		    X <- lists:seq(1, NumNodes)],
-=======
                                   integer_to_list(X) ++ "@127.0.0.1")
                  || _ <- lists:seq(0, Size div NumNodes),
                     X <- lists:seq(1, NumNodes)],
->>>>>>> 5e6e8312
     Nodes = lists:sublist(ManyNodes, Size),
     Inc = chash:ring_increment(Size),
     Indices = lists:seq(0, (Size - 1) * Inc, Inc),
@@ -135,26 +94,6 @@
     [Node | OtherNodes] = Nodes,
     Ring = riak_core_ring:fresh(Size, Node),
     Ring2 = lists:foldl(fun (OtherNode, RingAcc) ->
-<<<<<<< HEAD
-				RingAcc2 = riak_core_ring:add_member(Node,
-								     RingAcc,
-								     OtherNode),
-				riak_core_ring:set_member(Node,
-							  RingAcc2,
-							  OtherNode,
-							  valid,
-							  same_vclock)
-			end,
-			Ring,
-			OtherNodes),
-    Ring3 = lists:foldl(fun ({Idx, Owner}, RingAcc) ->
-				riak_core_ring:transfer_node(Idx,
-							     Owner,
-							     RingAcc)
-			end,
-			Ring2,
-			Owners),
-=======
                                 RingAcc2 = riak_core_ring:add_member(Node,
                                                                      RingAcc,
                                                                      OtherNode),
@@ -173,7 +112,6 @@
                         end,
                         Ring2,
                         Owners),
->>>>>>> 5e6e8312
     Ring3.
 
 -endif. %TEST.