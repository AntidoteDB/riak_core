--- conflicted
+++ resolved
@@ -48,16 +48,12 @@
          multi_rpc_ann/5,
          multicall_ann/4,
          multicall_ann/5,
-<<<<<<< HEAD
+         shuffle/1,
          is_arch/1,
          format_ip_and_port/2,
          peername/2,
          sockname/2
         ]).
-=======
-         shuffle/1,
-         is_arch/1]).
->>>>>>> 7a3b9f4c
 
 -ifdef(TEST).
 -include_lib("eunit/include/eunit.hrl").
