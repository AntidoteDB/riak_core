--- conflicted
+++ resolved
@@ -46,7 +46,6 @@
 -include("riak_core_vnode.hrl").
 
 -ifdef(TEST).
-<<<<<<< HEAD
 -ifdef(PROPER).
 
 -include_lib("proper/include/proper.hrl").
@@ -58,21 +57,6 @@
          decr_counter/1]).
 
 -endif.
-=======
-
--ifdef(EQC).
-
--include_lib("eqc/include/eqc.hrl").
-
--endif. %% EQC
-
--include_lib("eunit/include/eunit.hrl").
-
--export([counter_loop/1, incr_counter/1,
-	 decr_counter/1]).
-
--endif. %% TEST
->>>>>>> 19f807cb
 
 -type
      riak_core_ring() :: riak_core_ring:riak_core_ring().
@@ -1150,11 +1134,7 @@
 -ifdef(PROPER).
 
 count_test() ->
-<<<<<<< HEAD
     ?assert(proper:quickcheck(prop_count_correct())).
-=======
-    ?assert((eqc:quickcheck(prop_count_correct()))).
->>>>>>> 19f807cb
 
 prop_count_correct() ->
     ?FORALL(List, (list(bool())),
@@ -1162,5 +1142,4 @@
 	       length([E || E <- List, E]))).
 
 -endif. %% EQC
-
 -endif. %% TEST