%%
%% Copyright (c) 2007-2010 Basho Technologies, Inc.  All Rights Reserved.
%%
%% This file is provided to you under the Apache License,
%% Version 2.0 (the "License"); you may not use this file
%% except in compliance with the License.  You may obtain
%% a copy of the License at
%%
%%   http://www.apache.org/licenses/LICENSE-2.0
%%
%% Unless required by applicable law or agreed to in writing,
%% software distributed under the License is distributed on an
%% "AS IS" BASIS, WITHOUT WARRANTIES OR CONDITIONS OF ANY
%% KIND, either express or implied.  See the License for the
%% specific language governing permissions and limitations
%% under the License.
%%
%% -------------------------------------------------------------------
-module(riak_core_vnode).

-behaviour(gen_statem).

-include("riak_core_vnode.hrl").

-export([callback_mode/0]).

-export([start_link/3, start_link/4]).

-export([init/1,
	 started/3,
	 active/3,
	 terminate/3,
	 code_change/4]).

-export([reply/2, monitor/1]).

-export([wait_for_init/1,
	 send_command/2,
	 handoff_error/3,
	 get_mod_index/1,
	 set_forwarding/2,
	 trigger_handoff/2,
	 trigger_handoff/3,
	 trigger_delete/1,
	 core_status/1,
	 send_command_after/2]).

-export([cast_finish_handoff/1,
	 send_an_event/2,
	 send_req/2,
	 send_all_proxy_req/2,
	 cancel_handoff/1,
	 handoff_complete/1,
	 resize_transfer_complete/2,
	 handoff_data/3,
	 unregistered/1]).

-ifdef(TEST).

-include_lib("eunit/include/eunit.hrl").

-include_lib("kernel/include/logger.hrl").

-export([test_link/2, current_state/1, get_modstate/1]).

-endif.

-define(NORMAL_REASON(R),
        R == normal orelse
          R == shutdown orelse
            is_tuple(R) andalso element(1, R) == shutdown).

-export_type([vnode_opt/0, pool_opt/0]).

-type vnode_opt() :: pool_opt().

-type pool_opt() :: {pool, WorkerModule :: module(),
                     PoolSize :: pos_integer(), WorkerArgs :: [term()]}.

-callback init([partition()]) -> {ok,
                                  ModState :: term()} |
                                 {ok, ModState :: term(), [vnode_opt()]} |
                                 {error, Reason :: term()}.

-callback handle_command(Request :: term(),
                         Sender :: sender(), ModState :: term()) -> continue |
                                                                    {reply,
                                                                     Reply ::
                                                                         term(),
                                                                     NewModState ::
                                                                         term()} |
                                                                    {noreply,
                                                                     NewModState ::
                                                                         term()} |
                                                                    {async,
                                                                     Work ::
                                                                         function(),
                                                                     From ::
                                                                         sender(),
                                                                     NewModState ::
                                                                         term()} |
                                                                    {stop,
                                                                     Reason ::
                                                                         term(),
                                                                     NewModState ::
                                                                         term()}.

-callback handle_coverage(Request :: term(),
                          keyspaces(), Sender :: sender(),
                          ModState :: term()) -> continue |
                                                 {reply, Reply :: term(),
                                                  NewModState :: term()} |
                                                 {noreply,
                                                  NewModState :: term()} |
                                                 {async, Work :: function(),
                                                  From :: sender(),
                                                  NewModState :: term()} |
                                                 {stop, Reason :: term(),
                                                  NewModState :: term()}.

%% handle_exit/3 is an optional behaviour callback that can be implemented.
%% It will be called in the case that a process that is linked to the vnode
%% process dies and allows the module using the behaviour to take appropriate
%% action. It is called by handle_info when it receives an {'EXIT', Pid, Reason}
%% message and the function signature is: handle_exit(Pid, Reason, State).
%%
%% It should return a tuple indicating the next state for the fsm. For a list of
%% valid return types see the documentation for the gen_fsm_compat handle_info callback.
%%
%% Here is what the spec for handle_exit/3 would look like:
%% -spec handle_exit(pid(), atom(), term()) ->
%%                          {noreply, term()} |
%%                          {stop, term(), term()}

%% handle_info/2 is an optional behaviour callback too.
%% It will be called in the case when a vnode receives any other message
%% than an EXIT message.
%% The function signature is: handle_info(Info, State).
%% It should return a tuple of the form {ok, NextState}
%%
%% Here is what the spec for handle_info/2 would look like:
%% -spec handle_info(term(), term()) -> {ok, term()}

-callback handle_exit(pid(), Reason :: term(),
                      ModState :: term()) -> {noreply,
                                              NewModState :: term()} |
                                             {stop, Reason :: term(),
                                              NewModState :: term()}.

-callback handoff_starting(handoff_dest(),
                           ModState :: term()) -> {boolean(),
                                                   NewModState :: term()}.

-callback handoff_cancelled(ModState :: term()) -> {ok,
                                                    NewModState :: term()}.

-callback handoff_finished(handoff_dest(),
                           ModState :: term()) -> {ok, NewModState :: term()}.

-callback handle_handoff_command(Request :: term(),
                                 Sender :: sender(),
                                 ModState :: term()) -> {reply, Reply :: term(),
                                                         NewModState ::
                                                             term()} |
                                                        {noreply,
                                                         NewModState ::
                                                             term()} |
                                                        {async,
                                                         Work :: function(),
                                                         From :: sender(),
                                                         NewModState ::
                                                             term()} |
                                                        {forward,
                                                         NewModState ::
                                                             term()} |
                                                        {drop,
                                                         NewModState ::
                                                             term()} |
                                                        {stop, Reason :: term(),
                                                         NewModState :: term()}.

-callback handle_handoff_data(binary(),
                              ModState :: term()) -> {reply,
                                                      ok |
                                                      {error, Reason :: term()},
                                                      NewModState :: term()}.

-callback encode_handoff_item(Key :: term(),
                              Value :: term()) -> corrupted | binary().

-callback is_empty(ModState :: term()) -> {boolean(),
                                           NewModState :: term()} |
                                          {false, Size :: pos_integer(),
                                           NewModState :: term()}.

-callback terminate(Reason :: term(),
                    ModState :: term()) -> ok.

-callback delete(ModState :: term()) -> {ok,
                                         NewModState :: term()}.

%% This commands are not executed inside the VNode, instead they are
%% part of the vnode_proxy contract.
%%
%% The vnode_proxy will drop requests in an overload situation, when
%% his happens one of the two handle_overload_* commands in the
%% vnode module is called. This call happens **from the vnode proxy**
%%
%% These calls are wrapped in a catch() meaning that when they don't
%% exist they will quietly fail. However the catch is hugely expensive
%% leading to the sitaution that when there already is a overload
%% the vnode proxy gets even worst overloaded.
%%
%% This is pretty bad since the proxy is supposed to protect against
%% exactly this overload.
%%
%% So yea sorry, you're going to be forced to implement them, if nothing
%% else just nop them out.
%%
%% BUT DO NOT call expensive functions from them there is a special hell
%% for people doing that! (it's called overflowing message queue hell and is
%% really nasty!)
-callback handle_overload_command(Request :: term(),
                                  Sender :: sender(), Idx :: partition()) -> ok.

-callback handle_overload_info(Request :: term(),
                               Idx :: partition()) -> ok.

<<<<<<< HEAD
=======
%% handle_exit/3 is an optional behaviour callback that can be implemented.
%% It will be called in the case that a process that is linked to the vnode
%% process dies and allows the module using the behaviour to take appropriate
%% action. It is called by handle_info when it receives an {'EXIT', Pid, Reason}
%% message and the function signature is: handle_exit(Pid, Reason, State).
%%
%% It should return a tuple indicating the next state for the gen_statem. 
%% For a list of valid return types see the documentation 
%% for the gen_statem handle_info callback.
%%
%% Here is what the spec for handle_exit/3 would look like:
%% -spec handle_exit(pid(), atom(), term()) ->
%%                          {noreply, term()} |
%%                          {stop, term(), term()}
>>>>>>> 6714fad8


-define(DEFAULT_TIMEOUT, 60000).

-define(LOCK_RETRY_TIMEOUT, 10000).

%% ========
%% API
%% ========

start_link(Mod, Index, Forward) ->
    start_link(Mod, Index, 0, Forward).

start_link(Mod, Index, InitialInactivityTimeout,
	   Forward) ->
    gen_statem:start_link(?MODULE,
			  [Mod, Index, InitialInactivityTimeout, Forward],
			  []).

%% #1 call - State started
wait_for_init(Vnode) ->
    gen_statem:call(Vnode, wait_for_init).

%% #2 cast
%% Send a command message for the vnode module by Pid -
%% typically to do some deferred processing after returning yourself
send_command(Pid, Request) ->
    gen_statem:cast(Pid,
		    #riak_vnode_req_v1{request = Request}).

%% #3 cast
handoff_error(Vnode, Err, Reason) ->
    gen_statem:cast(Vnode, {handoff_error, Err, Reason}).

%% #4 call
get_mod_index(VNode) ->
    gen_statem:call(VNode, get_mod_index).

%% #5 cast
set_forwarding(VNode, ForwardTo) ->
    gen_statem:cast(VNode, {set_forwarding, ForwardTo}).

%% #6 cast
trigger_handoff(VNode, TargetIdx, TargetNode) ->
    gen_statem:cast(VNode,
		    {trigger_handoff, TargetIdx, TargetNode}).

%% #7 cast
trigger_handoff(VNode, TargetNode) ->
    gen_statem:cast(VNode, {trigger_handoff, TargetNode}).


%% #8 cast
trigger_delete(VNode) ->
    gen_statem:cast(VNode, trigger_delete).


%% #9 cast
core_status(VNode) ->
    gen_statem:call(VNode, core_status).


%% #10 %TODO
%% Sends a command to the FSM that called it after Time
%% has passed.
-spec send_command_after(integer(),
                         term()) -> reference().

send_command_after(Time, Request) ->
    %gen_fsm_compat:send_event_after(Time, #riak_vnode_req_v1{request = Request}).
    erlang:start_timer(Time,
		       self(),
		       {'$gen_cast', #riak_vnode_req_v1{request = Request}}).


%% #11 - riak_core_vnode_manager - handle_vnode_event
cast_finish_handoff(VNode) ->
    gen_statem:cast(VNode, finish_handoff).

%% #12 - riak_core_vnode_manager - handle_vnode_event
cancel_handoff(VNode) ->
    gen_statem:cast(VNode, cancel_handoff).


%% #13 - riak_core_vnode_master - send_an_event
send_an_event(VNode, Event) ->
    gen_statem:cast(VNode, Event).

%% #14 - riak_core_vnode_master - handle_cast/handle_call
%riak_core_vnode_master - command2
%riak_core_vnode_proxy - handle_call
send_req(VNode, Req) -> gen_statem:cast(VNode, Req).

%% #15 - riak_core_vnode_master - handle_call
send_all_proxy_req(VNode, Req) ->
    gen_statem:call(VNode, Req).

%% #16 - riak:core_handoff_sender - start_fold_
-spec handoff_complete(VNode :: pid()) -> ok.

handoff_complete(VNode) ->
    gen_statem:cast(VNode, handoff_complete).

%% #17 - riak:core_handoff_sender - start_fold_
-spec resize_transfer_complete(VNode :: pid(),
                               NotSentAcc :: term()) -> ok.

resize_transfer_complete(VNode, NotSentAcc) ->
    gen_statem:cast(VNode,
		    {resize_transfer_complete, NotSentAcc}).

%% #18 - riak_core_handoff_receiver - process_message
handoff_data(VNode, MsgData, VNodeTimeout) ->
    gen_statem:call(VNode,
					 {handoff_data, MsgData},
					 VNodeTimeout).


%% #19 - riak_core_vnode_proxy - handle_cast
unregistered(VNode) ->
    gen_statem:call(VNode, unregistered).

%% @doc Send a reply to a vnode request.  If
%%      the Ref is undefined just send the reply
%%      for compatibility with pre-0.12 requestors.
%%      If Ref is defined, send it along with the
%%      reply.
%%      NOTE: We *always* send the reply using unreliable delivery.
%%
-spec reply(sender(), term()) -> any().

reply({fsm, undefined, From}, Reply) ->
    riak_core_send_msg:send_event_unreliable(From, Reply);
reply({fsm, Ref, From}, Reply) ->
    riak_core_send_msg:send_event_unreliable(From,
                                             {Ref, Reply});
reply({server, undefined, From}, Reply) ->
    riak_core_send_msg:reply_unreliable(From, Reply);
reply({server, Ref, From}, Reply) ->
    riak_core_send_msg:reply_unreliable(From, {Ref, Reply});
reply({raw, Ref, From}, Reply) ->
    riak_core_send_msg:bang_unreliable(From, {Ref, Reply});
reply(ignore, _Reply) -> ok.

%% @doc Set up a monitor for the pid named by a {@type sender()} vnode
%% argument.  If `Sender' was the atom `ignore', this function sets up
%% a monitor on `self()' in order to return a valid (if useless)
%% monitor reference.
-spec monitor(Sender :: sender()) -> Monitor ::
                                         reference().

monitor({fsm, _, From}) ->
    erlang:monitor(process, From);
monitor({server, _, {Pid, _Ref}}) ->
    erlang:monitor(process, Pid);
monitor({raw, _, From}) ->
    erlang:monitor(process, From);
monitor(ignore) -> erlang:monitor(process, self()).

%% ========================
%% ========
%% State, Mode, Init, Terminate
%% ========
%% ========================
-record(state,
	{index :: partition(),
	 mod :: module(),
	 modstate :: term(),
	 forward :: node() | [{integer(), node()}],
	 handoff_target = none :: none | {integer(), node()},
	 handoff_pid :: pid() | undefined,
	 handoff_type ::
	     riak_core_handoff_manager:ho_type() | undefined,
	 pool_pid :: pid() | undefined,
	 pool_config :: tuple() | undefined,
	 manager_event_timer :: reference() | undefined,
	 inactivity_timeout :: non_neg_integer()}).

callback_mode() -> state_functions.

init([Module, Index, InitialInactivityTimeout, Forward]) ->
    process_flag(trap_exit, true),
    State = #state{index = Index, mod = Module,
                   forward = Forward,
                   inactivity_timeout = InitialInactivityTimeout},
    {ok, started, State, 0}.

terminate(Reason, _StateName,
          #state{mod = Module, modstate = ModState,
                 pool_pid = Pool}) ->
    %% Shutdown if the pool is still alive and a normal `Reason' is
    %% given - there could be a race on delivery of the unregistered
    %% event and successfully shutting down the pool.
    try case is_pid(Pool) andalso
               is_process_alive(Pool) andalso (?NORMAL_REASON(Reason))
            of
          true ->
              riak_core_vnode_worker_pool:shutdown_pool(Pool, 60000);
          _ -> ok
        end
    catch
      Type:Reason:Stacktrace ->
          logger:error("Error while shutting down vnode worker "
                       "pool ~p:~p trace : ~p",
                       [Type, Reason, Stacktrace])
    after
      case ModState of
        %% Handoff completed, Module:delete has been called, now terminate.
        {deleted, ModState1} ->
            Module:terminate(Reason, ModState1);
        _ -> Module:terminate(Reason, ModState)
      end
    end.

code_change(_OldVsn, StateName, State, _Extra) ->
    {ok, StateName, State}.

%% ========================
%% ========
%% States
%% ========
%% ========================

%% started
%% ========
started(timeout, _MSG,
	State = #state{inactivity_timeout =
			   InitialInactivityTimeout}) ->
    case do_init(State) of
	{ok, State2} ->
	    {next_state, active, State2, InitialInactivityTimeout};
	{error, Reason} -> {stop, Reason}
    end;
%% #1
started({call, From}, wait_for_init,
	State = #state{inactivity_timeout =
			   InitialInactivityTimeout}) ->
    case do_init(State) of
	{ok, State2} ->
	    {next_state,
	     active,
	     State2,
	     [InitialInactivityTimeout, {reply, From, ok}]};
	{error, Reason} -> {stop, Reason}
    end;
%% #only test
started({call, From}, current_state, State) ->
    {next_state,
     started,
     State,
     {reply, From, {started, State}}}.

%% active
%% ========
%% #timeout
active(timeout, _MSG,
       State = #state{mod = Module, index = Idx}) ->
    riak_core_vnode_manager:vnode_event(Module,
					Idx,
					self(),
					inactive),
    continue(State);
%% #3
active(cast, {handoff_error, _Err, _Reason}, State) ->
    State2 = start_manager_event_timer(handoff_error,
                                       State),
    continue(State2);
%% #4
active({call, From}, get_mod_index,
       State = #state{index = Idx, mod = Module}) ->
    {next_state,
     active,
     State,
     [State#state.inactivity_timeout,
      {reply, From, {Module, Idx}}]};
%% #5
active(cast, {set_forwarding, undefined},
       State = #state{modstate = {deleted, _ModState}}) ->
    %% The vnode must forward requests when in the deleted state, therefore
    %% ignore requests to stop forwarding.
    continue(State);
%% #5
active(cast, {set_forwarding, ForwardTo}, State) ->
    logger:debug("vnode fwd :: ~p/~p :: ~p -> ~p~n",
		 [State#state.mod,
		  State#state.index,
		  State#state.forward,
		  ForwardTo]),
    State2 = mod_set_forwarding(ForwardTo, State),
    continue(State2#state{forward = ForwardTo});
%% #7
active(cast, {trigger_handoff, TargetIdx, TargetNode},
       State) ->
    maybe_handoff(TargetIdx, TargetNode, State);
%% #6
active(cast, {trigger_handoff, TargetNode}, State) ->
    active(cast,
	   {trigger_handoff, State#state.index, TargetNode},
	   State);
%% #8
active(cast, trigger_delete,
       State = #state{mod = Module, modstate = ModState,
		      index = Idx}) ->
    case mark_delete_complete(Idx, Module) of
	{ok, _NewRing} ->
	    {ok, NewModState} = Module:delete(ModState),
	    logger:debug("~p ~p vnode deleted", [Idx, Module]);
	_ -> NewModState = ModState
    end,
    maybe_shutdown_pool(State),
    riak_core_vnode_manager:unregister_vnode(Idx, Module),
    continue(State#state{modstate =
			     {deleted, NewModState}});
%% #9
active({call, From}, core_status,
       State = #state{index = Index, mod = Module,
		      modstate = ModState, handoff_target = HT,
		      forward = FN}) ->
    Mode = case {FN, HT} of
	       {undefined, none} -> active;
	       {undefined, HT} -> handoff;
	       {FN, none} -> forward;
	       _ -> undefined
	   end,
    Status = [{index, Index}, {mod, Module}] ++
		 case FN of
		     undefined -> [];
		     _ -> [{forward, FN}]
		 end
		     ++
		     case HT of
			 none -> [];
			 _ -> [{handoff_target, HT}]
		     end
			 ++
			 case ModState of
			     {deleted, _} -> [deleted];
			     _ -> []
			 end,
    {next_state,
     active,
     State,
     [State#state.inactivity_timeout,
      {reply, From, {Mode, Status}}]};
%% #11
active(cast, finish_handoff,
       State = #state{modstate = {deleted, _ModState}}) ->
    stop_manager_event_timer(State),
    continue(State#state{handoff_target = none});
%% #11
active(cast, finish_handoff,
       State = #state{mod = Module, modstate = ModState,
		      handoff_target = Target}) ->
    stop_manager_event_timer(State),
    case Target of
      none -> continue(State);
      _ ->
          {ok, NewModState} = Module:handoff_finished(Target,
                                                      ModState),
          finish_handoff(State#state{modstate = NewModState})
    end;
%% #12
active(cast, cancel_handoff,
       State = #state{mod = Module, modstate = ModState}) ->
    %% it would be nice to pass {Err, Reason} to the vnode but the
    %% API doesn't currently allow for that.
    stop_manager_event_timer(State),
    case State#state.handoff_target of
      none -> continue(State);
      _ ->
          {ok, NewModState} = Module:handoff_cancelled(ModState),
          continue(State#state{handoff_target = none,
                               handoff_type = undefined,
                               modstate = NewModState})
    end;
%% #16
active(cast, handoff_complete, State) ->
    State2 = start_manager_event_timer(handoff_complete,
				       State),
    continue(State2);
%% #17
active(cast, {resize_transfer_complete, SeenIdxs},
       State = #state{mod = Module, modstate = ModState,
		      handoff_target = Target}) ->
    case Target of
	none -> continue(State);
	_ ->
	    %% TODO: refactor similarties w/ finish_handoff handle_event
	    {ok, NewModState} = Module:handoff_finished(Target,
						     ModState),
	    finish_handoff(SeenIdxs,
			   State#state{modstate = NewModState})
    end;
%% #18
active({call, From}, {handoff_data, _BinObj},
       State = #state{modstate = {deleted, _ModState}}) ->
    {next_state,
     active,
     State,
     [State#state.inactivity_timeout,
      {reply, From, {error, vnode_exiting}}]};
%{reply, {error, vnode_exiting}, StateName, State,
% State#state.inactivity_timeout};
%% #18
active({call, From}, {handoff_data, BinObj},
       State = #state{mod = Module, modstate = ModState}) ->
    case Module:handle_handoff_data(BinObj, ModState) of
	{reply, ok, NewModState} ->
	    {next_state,
	     active,
	     State#state{modstate = NewModState},
	     [State#state.inactivity_timeout, {reply, From, ok}]};
	% {reply, ok, StateName,
	%     State#state{modstate = NewModState},
	%     State#state.inactivity_timeout};
	{reply, {error, Err}, NewModState} ->
	    logger:error("~p failed to store handoff obj: ~p",
			 [Module, Err]),
	    {next_state,
	     active,
	     State#state{modstate = NewModState},
	     [State#state.inactivity_timeout,
	      {reply, From, {error, Err}}]}
    end;
% {reply, {error, Err}, StateName,
%     State#state{modstate = NewModState},
%     State#state.inactivity_timeout}
%% #19
active(cast, unregistered,
       State = #state{mod = Module, index = Index}) ->
    %% Add exclusion so the ring handler will not try to spin this vnode
    %% up until it receives traffic.
    riak_core_handoff_manager:add_exclusion(Module, Index),
    logger:debug("~p ~p vnode excluded and unregistered.",
		 [Index, Module]),
    {stop,
     normal,
     State#state{handoff_target = none,
		 handoff_type = undefined, pool_pid = undefined}};
%% internal
%%%%%%%%%%%%
%% # start_manager_event_timer
active(cast, {send_manager_event, Event}, State) ->
    State2 = start_manager_event_timer(Event, State),
    continue(State2);

%% 13
active(_C,
       #riak_coverage_req_v1{keyspaces = KeySpaces,
			     request = Request, sender = Sender},
       State) ->
    %% Coverage request handled in handoff and non-handoff.  Will be forwarded if set.
    vnode_coverage(Sender, Request, KeySpaces, State);

%% forward_request
active(_C,
       #riak_vnode_req_v1{sender = Sender,
			  request = {resize_forward, Request}},
       State) ->
    vnode_command(Sender, Request, State);
%% # finish_handoff
active(_C,
       #riak_vnode_req_v1{sender = Sender, request = Request},
       State = #state{handoff_target = HT})
    when HT =:= none ->
    forward_or_vnode_command(Sender, Request, State);
%% maybe_handoff
active(_C,
       #riak_vnode_req_v1{sender = Sender, request = Request},
       State = #state{handoff_type = resize,
		      handoff_target = {HOIdx, HONode}, index = Index,
		      forward = Forward, mod = Module}) ->
    RequestHash = Module:request_hash(Request),
    case RequestHash of
      %% will never have enough information to forward request so only handle locally
      undefined -> vnode_command(Sender, Request, State);
      _ ->
          {ok, R} = riak_core_ring_manager:get_my_ring(),
          FutureIndex = riak_core_ring:future_index(RequestHash,
                                                    Index, R),
          case FutureIndex of
            %% request for portion of keyspace currently being transferred
            HOIdx ->
                vnode_handoff_command(Sender, Request, {HOIdx, HONode},
                                      State);
            %% some portions of keyspace already transferred
            _Other when is_list(Forward) ->
                vnode_resize_command(Sender, Request, FutureIndex,
                                     State);
            %% some portions of keyspace not already transferred
            _Other -> vnode_command(Sender, Request, State)
          end
    end;
%%
active(cast,
       #riak_vnode_req_v1{sender = Sender, request = Request},
       State) ->
    vnode_handoff_command(Sender,
			  Request,
			  State#state.handoff_target,
			  State);
%% info
%%%%%%%%
%%
active(info, {'$vnode_proxy_ping', From, Ref, Msgs},
       State) ->
    riak_core_vnode_proxy:cast(From,
			       {vnode_proxy_pong, Ref, Msgs}),
    {next_state,
     active,
     State,
     State#state.inactivity_timeout};
%%
active(info, {'EXIT', Pid, Reason},
       State = #state{mod = Module, index = Index, pool_pid = Pid,
		      pool_config = PoolConfig}) ->
    case Reason of
      Reason when Reason == normal; Reason == shutdown ->
          continue(State#state{pool_pid = undefined});
      _ ->
          logger:error("~p ~p worker pool crashed ~p\n",
                       [Index, Module, Reason]),
          {pool, WorkerModule, PoolSize, WorkerArgs} = PoolConfig,
          logger:debug("starting worker pool ~p with size of "
                       "~p for vnode ~p.",
                       [WorkerModule, PoolSize, Index]),
          {ok, NewPoolPid} =
              riak_core_vnode_worker_pool:start_link(WorkerModule,
                                                     PoolSize, Index,
                                                     WorkerArgs, worker_props),
          continue(State#state{pool_pid = NewPoolPid})
    end;

%%
active(info, {'DOWN', _Ref, process, _Pid, normal},
       State = #state{modstate = {deleted, _}}) ->
    %% these messages are produced by riak_kv_vnode's aae tree
    %% monitors; they are harmless, so don't yell about them. also
    %% only dustbin them in the deleted modstate, because pipe vnodes
    %% need them in other states
    continue(State);

%%
active({info, _F}, Info,
       State = #state{mod = Module, modstate = {deleted, _},
		      index = Index}) ->

    logger:info("~p ~p ignored handle_info ~p - vnode "
                "unregistering\n",
                [Index, Module, Info]),
    continue(State);

%%
active({info, _F}, {'EXIT', Pid, Reason},
       State = #state{mod = Module, modstate = ModState}) ->

    %% A linked processes has died so use the
    %% handle_exit callback to allow the vnode
    %% process to take appropriate action.
    %% If the function is not implemented default
    %% to crashing the process.
    try case Module:handle_exit(Pid, Reason, ModState) of
	    {noreply, NewModState} ->
		{next_state,
		 active,
		 State#state{modstate = NewModState},
		 State#state.inactivity_timeout};
	    {stop, Reason1, NewModState} ->
		{stop, Reason1, State#state{modstate = NewModState}}
	end
    catch
      _ErrorType:undef -> {stop, linked_process_crash, State}
    end;
%%
active({info, _F}, Info,
       State = #state{mod = Module, modstate = ModState}) ->
    case erlang:function_exported(Module, handle_info, 2) of
	true ->
	    {ok, NewModState} = Module:handle_info(Info, ModState),
	    {next_state,
	     active,
	     State#state{modstate = NewModState},
	     State#state.inactivity_timeout};
	false ->
	    {next_state,
	     active,
	     State,
	     State#state.inactivity_timeout}
    end;
%% only TEST
active({call, From}, current_state, State) ->
    {next_state,
     active,
     State,
     [{reply, From, {active, State}}]};
%% # all? %TODO
active({_C, From}, _MSG, State) ->
    {next_state,
     active,
     State,
     [State#state.inactivity_timeout, {reply, From, ok}]}.


%% ========================
%% ========
%% Internal Helper Functions
%% ========
%% ========================
do_init(State = #state{index = Index, mod = Module,
                       forward = Forward}) ->
    {ModState, Props} = case Module:init([Index]) of
                          {ok, MS} -> {MS, []};
                          {ok, MS, P} -> {MS, P};
                          {error, R} -> {error, R}
                        end,
    case {ModState, Props} of
      {error, Reason} -> {error, Reason};
      _ ->
          PoolConfig = case lists:keyfind(pool, 1, Props) of
                         {pool, WorkerModule, PoolSize, WorkerArgs} = PoolCfg ->
                             logger:debug("starting worker pool ~p with size of "
                                          "~p~n",
                                          [WorkerModule, PoolSize]),
                             {ok, PoolPid} =
                                 riak_core_vnode_worker_pool:start_link(WorkerModule,
                                                                        PoolSize,
                                                                        Index,
                                                                        WorkerArgs,
                                                                        worker_props),
                             PoolCfg;
                         _ -> PoolPid = undefined
                       end,
          riak_core_handoff_manager:remove_exclusion(Module,
                                                     Index),
          Timeout = application:get_env(riak_core,
                                        vnode_inactivity_timeout,
                                        ?DEFAULT_TIMEOUT),
          Timeout2 = Timeout + rand:uniform(Timeout),
          State2 = State#state{modstate = ModState,
                               inactivity_timeout = Timeout2,
                               pool_pid = PoolPid, pool_config = PoolConfig},
          logger:debug("vnode :: ~p/~p :: ~p~n",
                       [Module, Index, Forward]),
          State3 = mod_set_forwarding(Forward, State2),
          {ok, State3}
    end.

continue(State) ->
    {next_state, active, State,
     State#state.inactivity_timeout}.

continue(State, NewModState) ->
    continue(State#state{modstate = NewModState}).

%% Active vnodes operate in three states: normal, handoff, and forwarding.
%%
%% In the normal state, vnode commands are passed to handle_command. When
%% a handoff is triggered, handoff_target is set and the vnode
%% is said to be in the handoff state.
%%
%% In the handoff state, vnode commands are passed to handle_handoff_command.
%% However, a vnode may be blocked during handoff (and therefore not servicing
%% commands) if the handoff procedure is blocking (eg. in riak_kv when not
%% using async fold).
%%
%% After handoff, a vnode may move into forwarding state. The forwarding state
%% is a product of the new gossip/membership code and will not occur if the
%% node is running in legacy mode. The forwarding state represents the case
%% where the vnode has already handed its data off to the new owner, but the
%% new owner is not yet listed as the current owner in the ring. This may occur
%% because additional vnodes are still waiting to handoff their data to the
%% new owner, or simply because the ring has yet to converge on the new owner.
%% In the forwarding state, all vnode commands and coverage commands are
%% forwarded to the new owner for processing.
%%
%% The above becomes a bit more complicated when the vnode takes part in resizing
%% the ring, since several transfers with a single vnode as the source are necessary
%% to complete the operation. A vnode will remain in the handoff state, for, potentially,
%% more than one transfer and may be in the handoff state despite there being no active
%% transfers with this vnode as the source. During this time requests that can be forwarded
%% to a partition for which the transfer has already completed, are forwarded. All other
%% requests are passed to handle_handoff_command.
forward_or_vnode_command(Sender, Request,
                         State = #state{forward = Forward, mod = Module,
                                        index = Index}) ->
    Resizing = is_list(Forward),
    RequestHash = case Resizing of
                    true -> Module:request_hash(Request);
                    false -> undefined
                  end,
    case {Forward, RequestHash} of
      %% typical vnode operation, no forwarding set, handle request locally
      {undefined, _} -> vnode_command(Sender, Request, State);
      %% implicit forwarding after ownership transfer/hinted handoff
      {F, _} when not is_list(F) ->
          vnode_forward(implicit, {Index, Forward}, Sender,
                        Request, State),
          continue(State);
      %% during resize we can't forward a request w/o request hash, always handle locally
      {_, undefined} -> vnode_command(Sender, Request, State);
      %% possible forwarding during ring resizing
      {_, _} ->
          {ok, R} = riak_core_ring_manager:get_my_ring(),
          FutureIndex = riak_core_ring:future_index(RequestHash,
                                                    Index, R),
          vnode_resize_command(Sender, Request, FutureIndex,
                               State)
    end.

vnode_command(_Sender, _Request,
              State = #state{modstate = {deleted, _}}) ->
    continue(State);
vnode_command(Sender, Request,
              State = #state{mod = Module, modstate = ModState,
                             pool_pid = Pool}) ->
    case catch Module:handle_command(Request, Sender,
                                     ModState)
        of
      {'EXIT', ExitReason} ->
          reply(Sender, {vnode_error, ExitReason}),
          logger:error("~p command failed ~p",
                       [Module, ExitReason]),
          {stop, ExitReason, State#state{modstate = ModState}};
      continue -> continue(State, ModState);
      {reply, Reply, NewModState} ->
          reply(Sender, Reply), continue(State, NewModState);
      {noreply, NewModState} -> continue(State, NewModState);
      {async, Work, From, NewModState} ->
          %% dispatch some work to the vnode worker pool
          %% the result is sent back to 'From'
          riak_core_vnode_worker_pool:handle_work(Pool, Work,
                                                  From),
          continue(State, NewModState);
      {stop, Reason, NewModState} ->
          {stop, Reason, State#state{modstate = NewModState}}
    end.

vnode_coverage(Sender, Request, KeySpaces,
               State = #state{index = Index, mod = Module,
                              modstate = ModState, pool_pid = Pool,
                              forward = Forward}) ->
    %% Check if we should forward
    case Forward of
	undefined ->
	    Action = Module:handle_coverage(Request,
					 KeySpaces,
					 Sender,
					 ModState);
	%% handle coverage requests locally during ring resize
	Forwards when is_list(Forwards) ->
	    Action = Module:handle_coverage(Request,
					 KeySpaces,
					 Sender,
					 ModState);
	NextOwner ->
	    riak_core_vnode_master:coverage(Request,
					    {Index, NextOwner},
					    KeySpaces,
					    Sender,
					    riak_core_vnode_master:reg_name(Module)),
	    Action = continue
    end,
    case Action of
      continue -> continue(State, ModState);
      {reply, Reply, NewModState} ->
          reply(Sender, Reply), continue(State, NewModState);
      {noreply, NewModState} -> continue(State, NewModState);
      {async, Work, From, NewModState} ->
          %% dispatch some work to the vnode worker pool
          %% the result is sent back to 'From'
          riak_core_vnode_worker_pool:handle_work(Pool, Work,
                                                  From),
          continue(State, NewModState);
      {stop, Reason, NewModState} ->
          {stop, Reason, State#state{modstate = NewModState}}
    end.

vnode_handoff_command(Sender, Request, ForwardTo,
                      State = #state{mod = Module, modstate = ModState,
                                     handoff_target = HOTarget,
                                     handoff_type = HOType, pool_pid = Pool}) ->
    case Module:handle_handoff_command(Request, Sender,
                                       ModState)
        of
      {reply, Reply, NewModState} ->
          reply(Sender, Reply), continue(State, NewModState);
      {noreply, NewModState} -> continue(State, NewModState);
      {async, Work, From, NewModState} ->
          %% dispatch some work to the vnode worker pool
          %% the result is sent back to 'From'
          riak_core_vnode_worker_pool:handle_work(Pool, Work,
                                                  From),
          continue(State, NewModState);
      {forward, NewModState} ->
          forward_request(HOType, Request, HOTarget, ForwardTo,
                          Sender, State),
          continue(State, NewModState);
      {forward, NewReq, NewModState} ->
          forward_request(HOType, NewReq, HOTarget, ForwardTo,
                          Sender, State),
          continue(State, NewModState);
      {drop, NewModState} -> continue(State, NewModState);
      {stop, Reason, NewModState} ->
          {stop, Reason, State#state{modstate = NewModState}}
    end.

%% @private wrap the request for resize forwards, and use the resize
%% target.
forward_request(resize, Request, _HOTarget,
                ResizeTarget, Sender, State) ->
    %% resize op and transfer ongoing
    vnode_forward(resize, ResizeTarget, Sender,
                  {resize_forward, Request}, State);
forward_request(undefined, Request, _HOTarget,
                ResizeTarget, Sender, State) ->
    %% resize op ongoing, no resize transfer ongoing, arrive here
    %% via forward_or_vnode_command
    vnode_forward(resize, ResizeTarget, Sender,
                  {resize_forward, Request}, State);
forward_request(_, Request, HOTarget, _ResizeTarget,
                Sender, State) ->
    %% normal explicit forwarding during owhership transfer
    vnode_forward(explicit, HOTarget, Sender, Request,
                  State).

vnode_forward(Type, ForwardTo, Sender, Request,
              State) ->
    logger:debug("Forwarding (~p) {~p,~p} -> ~p~n",
                 [Type, State#state.index, node(), ForwardTo]),
    riak_core_vnode_master:command_unreliable(ForwardTo,
                                              Request, Sender,
                                              riak_core_vnode_master:reg_name(State#state.mod)).

%% @doc during ring resizing if we have completed a transfer to the index that will
%% handle request in future ring we forward to it. Otherwise we delegate
%% to the local vnode like other requests during handoff
vnode_resize_command(Sender, Request, FutureIndex,
                     State = #state{forward = Forward})
    when is_list(Forward) ->
    case lists:keyfind(FutureIndex, 1, Forward) of
      false -> vnode_command(Sender, Request, State);
      {FutureIndex, FutureOwner} ->
          vnode_handoff_command(Sender, Request,
                                {FutureIndex, FutureOwner}, State)
    end.

%% This code lives in riak_core_vnode rather than riak_core_vnode_manager
%% because the ring_trans call is a synchronous call to the ring manager,
%% and it is better to block an individual vnode rather than the vnode
%% manager. Blocking the manager can impact all vnodes. This code is safe
%% to execute on multiple parallel vnodes because of the synchronization
%% afforded by having all ring changes go through the single ring manager.
mark_handoff_complete(SrcIdx, Target, SeenIdxs, Mod,
                      resize) ->
    Prev = node(),
    Source = {SrcIdx, Prev},
    TransFun = fun (Ring, _) ->
                       Owner = riak_core_ring:index_owner(Ring, SrcIdx),
                       Status = riak_core_ring:resize_transfer_status(Ring,
                                                                      Source,
                                                                      Target,
                                                                      Mod),
                       case {Owner, Status} of
                         {Prev, awaiting} ->
                             F = fun (SeenIdx, RingAcc) ->
                                         riak_core_ring:schedule_resize_transfer(RingAcc,
                                                                                 Source,
                                                                                 SeenIdx)
                                 end,
                             Ring2 = lists:foldl(F, Ring,
                                                 ordsets:to_list(SeenIdxs)),
                             Ring3 =
                                 riak_core_ring:resize_transfer_complete(Ring2,
                                                                         Source,
                                                                         Target,
                                                                         Mod),
                             %% local ring optimization (see below)
                             {set_only, Ring3};
                         _ -> ignore
                       end
               end,
    Result = riak_core_ring_manager:ring_trans(TransFun,
                                               []),
    case Result of
      {ok, _NewRing} -> resize;
      _ -> continue
    end;
mark_handoff_complete(Idx, {Idx, New}, [], Mod, _) ->
    Prev = node(),
    Result = riak_core_ring_manager:ring_trans(fun (Ring,
                                                    _) ->
                                                       Owner =
                                                           riak_core_ring:index_owner(Ring,
                                                                                      Idx),
                                                       {_, NextOwner, Status} =
                                                           riak_core_ring:next_owner(Ring,
                                                                                     Idx,
                                                                                     Mod),
                                                       NewStatus =
                                                           riak_core_ring:member_status(Ring,
                                                                                        New),
                                                       case {Owner, NextOwner,
                                                             NewStatus, Status}
                                                           of
                                                         {Prev, New, _,
                                                          awaiting} ->
                                                             Ring2 =
                                                                 riak_core_ring:handoff_complete(Ring,
                                                                                                 Idx,
                                                                                                 Mod),
                                                             %% Optimization. Only alter the local ring without
                                                             %% triggering a gossip, thus implicitly coalescing
                                                             %% multiple vnode handoff completion events. In the
                                                             %% future we should decouple vnode handoff state from
                                                             %% the ring structure in order to make gossip independent
                                                             %% of ring size.
                                                             {set_only, Ring2};
                                                         _ -> ignore
                                                       end
                                               end,
                                               []),
    case Result of
      {ok, NewRing} -> NewRing = NewRing;
      _ ->
          {ok, NewRing} = riak_core_ring_manager:get_my_ring()
    end,
    Owner = riak_core_ring:index_owner(NewRing, Idx),
    {_, NextOwner, Status} =
        riak_core_ring:next_owner(NewRing, Idx, Mod),
    NewStatus = riak_core_ring:member_status(NewRing, New),
    case {Owner, NextOwner, NewStatus, Status} of
      {_, _, invalid, _} ->
          %% Handing off to invalid node, don't give-up data.
          continue;
      {Prev, New, _, _} -> forward;
      {Prev, _, _, _} ->
          %% Handoff wasn't to node that is scheduled in next, so no change.
          continue;
      {_, _, _, _} -> shutdown
    end.

finish_handoff(State) -> finish_handoff([], State).

finish_handoff(SeenIdxs,
	       State = #state{mod = Module, modstate = ModState,
			      index = Idx, handoff_target = Target,
			      handoff_type = HOType}) ->
    case mark_handoff_complete(Idx,
			       Target,
			       SeenIdxs,
			       Module,
			       HOType)
	of
	continue ->
	    continue(State#state{handoff_target = none,
				 handoff_type = undefined});
	resize ->
	    CurrentForwarding = resize_forwarding(State),
	    NewForwarding = [Target | CurrentForwarding],
	    State2 = mod_set_forwarding(NewForwarding, State),
	    continue(State2#state{handoff_target = none,
				  handoff_type = undefined,
				  forward = NewForwarding});
	Res when Res == forward; Res == shutdown ->
	    {_, HN} = Target,
	    %% Have to issue the delete now.  Once unregistered the
	    %% vnode master will spin up a new vnode on demand.
	    %% Shutdown the async pool beforehand, don't want callbacks
	    %% running on non-existant data.
	    maybe_shutdown_pool(State),
          {ok, NewModState} = Module:delete(ModState),
          logger:debug("~p ~p vnode finished handoff and deleted.",
			 [Idx, Module]),
	    State2 = mod_set_forwarding(HN, State),
	    continue(State2#state{modstate =
				      {deleted,
				       NewModState}, % like to fail if used
				  handoff_target = none,
				  handoff_type = undefined, forward = HN})
    end.

maybe_shutdown_pool(#state{pool_pid = Pool}) ->
    case is_pid(Pool) of
      true ->
          %% state.pool_pid will be cleaned up by handle_info message.
          riak_core_vnode_worker_pool:shutdown_pool(Pool, 60000);
      _ -> ok
    end.

resize_forwarding(#state{forward = F})
    when is_list(F) ->
    F;
resize_forwarding(_) -> [].

mark_delete_complete(Idx, Mod) ->
    Result = riak_core_ring_manager:ring_trans(fun (Ring,
                                                    _) ->
                                                       Type =
                                                           riak_core_ring:vnode_type(Ring,
                                                                                     Idx),
                                                       {_, Next, Status} =
                                                           riak_core_ring:next_owner(Ring,
                                                                                     Idx),
                                                       case {Type, Next, Status}
                                                           of
                                                         {resized_primary,
                                                          '$delete',
                                                          awaiting} ->
                                                             Ring3 =
                                                                 riak_core_ring:deletion_complete(Ring,
                                                                                                  Idx,
                                                                                                  Mod),
                                                             %% Use local ring optimization like mark_handoff_complete
                                                             {set_only, Ring3};
                                                         {{fallback, _},
                                                          '$delete',
                                                          awaiting} ->
                                                             Ring3 =
                                                                 riak_core_ring:deletion_complete(Ring,
                                                                                                  Idx,
                                                                                                  Mod),
                                                             %% Use local ring optimization like mark_handoff_complete
                                                             {set_only, Ring3};
                                                         _ -> ignore
                                                       end
                                               end,
                                               []),
    Result.

maybe_handoff(_TargetIdx, _TargetNode,
              State = #state{modstate = {deleted, _}}) ->
    %% Modstate has been deleted, waiting for unregistered.  No handoff.
    continue(State);
maybe_handoff(TargetIdx, TargetNode,
              State = #state{index = Idx, mod = Module,
                             modstate = ModState,
                             handoff_target = CurrentTarget,
                             handoff_pid = HPid}) ->
    Target = {TargetIdx, TargetNode},
    ExistingHO = is_pid(HPid) andalso
                   is_process_alive(HPid),
    ValidHN = case CurrentTarget of
                none -> true;
                Target -> not ExistingHO;
                _ ->
                    logger:info("~s/~b: handoff request to ~p before "
                                "finishing handoff to ~p",
                                [Module, Idx, Target, CurrentTarget]),
                    not ExistingHO
              end,
    case ValidHN of
      true ->
          {ok, R} = riak_core_ring_manager:get_my_ring(),
          Resizing = riak_core_ring:is_resizing(R),
          Primary = riak_core_ring:is_primary(R, {Idx, node()}),
          HOType = case {Resizing, Primary} of
                     {true, _} -> resize;
                     {_, true} -> ownership;
                     {_, false} -> hinted
                   end,
          case Module:handoff_starting({HOType, Target}, ModState)
              of
            {true, NewModState} ->
                start_handoff(HOType, TargetIdx, TargetNode,
                              State#state{modstate = NewModState});
            {false, NewModState} -> continue(State, NewModState)
          end;
      false -> continue(State)
    end.

start_handoff(HOType, TargetIdx, TargetNode,
              State = #state{mod = Module, modstate = ModState}) ->
    case Module:is_empty(ModState) of
      {true, NewModState} ->
          finish_handoff(State#state{modstate = NewModState,
                                     handoff_type = HOType,
                                     handoff_target = {TargetIdx, TargetNode}});
      {false, Size, NewModState} ->
          State2 = State#state{modstate = NewModState},
          NewState = start_outbound(HOType, TargetIdx, TargetNode,
                                    [{size, Size}], State2),
          continue(NewState);
      {false, NewModState} ->
          State2 = State#state{modstate = NewModState},
          NewState = start_outbound(HOType, TargetIdx, TargetNode,
                                    [], State2),
          continue(NewState)
    end.

start_outbound(HOType, TargetIdx, TargetNode, Opts,
               State = #state{index = Idx, mod = Module}) ->
    case riak_core_handoff_manager:add_outbound(HOType,
                                                Module, Idx, TargetIdx,
                                                TargetNode, self(), Opts)
        of
      {ok, Pid} ->
          State#state{handoff_pid = Pid, handoff_type = HOType,
                      handoff_target = {TargetIdx, TargetNode}};
      {error, _Reason} ->
          {ok, NewModState} =
              Module:handoff_cancelled(State#state.modstate),
          State#state{modstate = NewModState}
    end.

%% Individual vnode processes and the vnode manager are tightly coupled. When
%% vnode events occur, the vnode must ensure that the events are forwarded to
%% the vnode manager, which will make a state change decision and send an
%% appropriate message back to the vnode. To minimize blocking, asynchronous
%% messaging is used. It is possible for the vnode manager to crash and miss
%% messages sent by the vnode. Therefore, the vnode periodically resends event
%% messages until an appropriate message is received back from the vnode
%% manager. The event timer functions below implement this logic.
start_manager_event_timer(Event,
                          State = #state{mod = Module, index = Idx}) ->
    riak_core_vnode_manager:vnode_event(Module, Idx, self(),
                                        Event),
    stop_manager_event_timer(State),
    %TODO correct way to start an event after x?
    T2 = erlang:start_timer(30000,
			    self(),
			    {'$gen_cast', {send_manager_event, Event}}),
    %T2 = gen_statem:send_event_after(30000,
    %                 {send_manager_event, Event}),
    State#state{manager_event_timer = T2}.

stop_manager_event_timer(#state{manager_event_timer =
                                    undefined}) ->
    ok;
stop_manager_event_timer(#state{manager_event_timer =
				    T}) ->
    _ = cancel_timer(T),
    ok.

cancel_timer(Ref) ->
    case erlang:cancel_timer(Ref) of
	false ->
	    receive {timeout, Ref, _} -> 0 after 0 -> false end;
	RemainingTime -> RemainingTime
    end.

mod_set_forwarding(_Forward,
                   State = #state{modstate = {deleted, _}}) ->
    State;
mod_set_forwarding(Forward,
                   State = #state{mod = Module, modstate = ModState}) ->
    case lists:member({set_vnode_forwarding, 2},
                      Module:module_info(exports))
        of
      true ->
          NewModState = Module:set_vnode_forwarding(Forward,
                                                    ModState),
          State#state{modstate = NewModState};
      false -> State
    end.

%% ===================================================================
%% Test API
%% ===================================================================
-ifdef(TEST).

-ifdef(TEST).

-type state() :: #state{}.

%% @doc Reveal the underlying module state for testing
-spec get_modstate(pid()) -> {atom(), state()}.

get_modstate(Pid) ->
    {_StateName, State} = gen_statem:call(Pid,
					  current_state),

    {State#state.mod, State#state.modstate}.
<<<<<<< HEAD

=======
>>>>>>> 6714fad8
%% Start the garbage collection server
test_link(Mod, Index) ->
    gen_statem:start_link(?MODULE,
			  [Mod, Index, 0, node()],
			  []).

%% Get the current state of the fsm for testing inspection
-spec current_state(pid()) -> {atom(), state()} |
                              {error, term()}.

current_state(Pid) ->
    gen_statem:call(Pid, current_state).

%% ===================================================================
%% Test
%% ===================================================================

pool_death_test() ->
    %% expect error log
    error_logger:tty(false),
    meck:unload(),
    meck:new(test_vnode, [non_strict, no_link]),
    meck:expect(test_vnode, init,
                fun (_) -> {ok, [], [{pool, test_pool_mod, 1, []}]}
                end),
    meck:expect(test_vnode, terminate,
                fun (_, _) -> normal end),
    meck:new(test_pool_mod, [non_strict, no_link]),
    meck:expect(test_pool_mod, init_worker,
                fun (_, _, _) -> {ok, []} end),
    {ok, Pid} = riak_core_vnode:test_link(test_vnode, 0),
    {_, StateData1} = riak_core_vnode:current_state(Pid),
    PoolPid1 = StateData1#state.pool_pid,
    exit(PoolPid1, kill),
    wait_for_process_death(PoolPid1),
    ?assertNot((is_process_alive(PoolPid1))),
    wait_for_state_update(StateData1, Pid),
    {_, StateData2} = riak_core_vnode:current_state(Pid),
    PoolPid2 = StateData2#state.pool_pid,
    ?assertNot((PoolPid2 =:= undefined)),
    exit(Pid, normal),
    wait_for_process_death(Pid),
    meck:validate(test_pool_mod),
    meck:validate(test_vnode),
    error_logger:tty(true).

wait_for_process_death(Pid) ->
    wait_for_process_death(Pid, is_process_alive(Pid)).

wait_for_process_death(Pid, true) ->
    wait_for_process_death(Pid, is_process_alive(Pid));
wait_for_process_death(_Pid, false) -> ok.

wait_for_state_update(OriginalStateData, Pid) ->
    {_, CurrentStateData} = (?MODULE):current_state(Pid),
    wait_for_state_update(OriginalStateData,
			  CurrentStateData,
			  Pid).

wait_for_state_update(OriginalStateData,
		      OriginalStateData, Pid) ->
    {_, CurrentStateData} = (?MODULE):current_state(Pid),
    wait_for_state_update(OriginalStateData,
			  CurrentStateData,
			  Pid);
wait_for_state_update(_OriginalState, _StateData,
		      _Pid) ->
    ok.

-endif.<|MERGE_RESOLUTION|>--- conflicted
+++ resolved
@@ -226,23 +226,7 @@
 -callback handle_overload_info(Request :: term(),
                                Idx :: partition()) -> ok.
 
-<<<<<<< HEAD
-=======
-%% handle_exit/3 is an optional behaviour callback that can be implemented.
-%% It will be called in the case that a process that is linked to the vnode
-%% process dies and allows the module using the behaviour to take appropriate
-%% action. It is called by handle_info when it receives an {'EXIT', Pid, Reason}
-%% message and the function signature is: handle_exit(Pid, Reason, State).
-%%
-%% It should return a tuple indicating the next state for the gen_statem. 
-%% For a list of valid return types see the documentation 
-%% for the gen_statem handle_info callback.
-%%
-%% Here is what the spec for handle_exit/3 would look like:
-%% -spec handle_exit(pid(), atom(), term()) ->
-%%                          {noreply, term()} |
-%%                          {stop, term(), term()}
->>>>>>> 6714fad8
+
 
 
 -define(DEFAULT_TIMEOUT, 60000).
@@ -1415,10 +1399,7 @@
 					  current_state),
 
     {State#state.mod, State#state.modstate}.
-<<<<<<< HEAD
-
-=======
->>>>>>> 6714fad8
+
 %% Start the garbage collection server
 test_link(Mod, Index) ->
     gen_statem:start_link(?MODULE,
