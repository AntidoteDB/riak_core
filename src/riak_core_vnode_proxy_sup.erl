--- conflicted
+++ resolved
@@ -39,15 +39,9 @@
 start_proxy(Mod, Index) ->
     Ref = proxy_ref(Mod, Index),
     Pid = case supervisor:start_child(?MODULE, Ref) of
-<<<<<<< HEAD
-	      {ok, Child} -> Child;
-	      {error, {already_started, Child}} -> Child
-	  end,
-=======
               {ok, Child} -> Child;
               {error, {already_started, Child}} -> Child
           end,
->>>>>>> 5e6e8312
     Pid.
 
 stop_proxy(Mod, Index) ->
