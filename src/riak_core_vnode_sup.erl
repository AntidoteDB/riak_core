%% -------------------------------------------------------------------
%%
%% riak_vnode_sup: supervise riak_vnode processes
%%
%% Copyright (c) 2007-2010 Basho Technologies, Inc.  All Rights Reserved.
%%
%% This file is provided to you under the Apache License,
%% Version 2.0 (the "License"); you may not use this file
%% except in compliance with the License.  You may obtain
%% a copy of the License at
%%
%%   http://www.apache.org/licenses/LICENSE-2.0
%%
%% Unless required by applicable law or agreed to in writing,
%% software distributed under the License is distributed on an
%% "AS IS" BASIS, WITHOUT WARRANTIES OR CONDITIONS OF ANY
%% KIND, either express or implied.  See the License for the
%% specific language governing permissions and limitations
%% under the License.
%%
%% -------------------------------------------------------------------

%% @doc supervise riak_vnode processes

-module(riak_core_vnode_sup).

-behaviour(supervisor).

-export([start_link/0, init/1]).

-export([start_vnode/3]).

start_vnode(Mod, Index, ForwardTo)
    when is_integer(Index) ->
    supervisor:start_child(?MODULE,
			   [Mod, Index, ForwardTo]).

start_link() ->
    %% This simple_one_for_one supervisor can do a controlled shutdown.
    %% This is needed because we need to make sure vnode shutdown triggers
    %% async worker pool shutdown AND blocks waiting for the worker pool to
    %% terminate.
    supervisor:start_link({local, ?MODULE}, ?MODULE, []).

%% @private
init([]) ->
    {ok,
     {{simple_one_for_one, 10, 10},
      [{undefined,
<<<<<<< HEAD
	{riak_core_vnode, start_link, []},
	temporary,
	300000,
	worker,
	dynamic}]}}.
=======
        {riak_core_vnode, start_link, []},
        temporary,
        300000,
        worker,
        dynamic}]}}.
>>>>>>> 5e6e8312
<|MERGE_RESOLUTION|>--- conflicted
+++ resolved
@@ -47,16 +47,8 @@
     {ok,
      {{simple_one_for_one, 10, 10},
       [{undefined,
-<<<<<<< HEAD
-	{riak_core_vnode, start_link, []},
-	temporary,
-	300000,
-	worker,
-	dynamic}]}}.
-=======
         {riak_core_vnode, start_link, []},
         temporary,
         300000,
         worker,
-        dynamic}]}}.
->>>>>>> 5e6e8312
+        dynamic}]}}.