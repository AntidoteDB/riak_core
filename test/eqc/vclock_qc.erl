--- conflicted
+++ resolved
@@ -15,13 +15,9 @@
 
 proper_test_() ->
     {timeout,
-<<<<<<< HEAD
     10000,
     ?_assert(proper:quickcheck(prop_vclock(), [{numtests, 10000}]))}.
-=======
-    5000,
-    ?_assert(proper:quickcheck(prop_vclock(), [{numtests, 5000}]))}.
->>>>>>> c8277ffa
+
 test() ->
     proper:quickcheck(more_commands(10, prop_vclock())).
 
